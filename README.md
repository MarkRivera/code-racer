# Code Racer

Welcome to Code Racer, a community project built with Next.js, Tailwind CSS, and TypeScript.

Code Racer is a multiplayer coding game where developers can compete against each other to solve programming challenges in real-time. Sharpen your coding skills, challenge your peers, and have fun while racing against the clock!

## Features

- Code snippet games

## Technologies Used

- Next.js: A React framework for building server-side rendered and statically generated applications.
- NextAuth: For user authentication.
- Prisma:
- Tailwind CSS: A utility-first CSS framework for rapid UI development.
- TypeScript: A typed superset of JavaScript that provides enhanced tooling and developer productivity.

## Contribution

We welcome contributions from the community! If you'd like to contribute to Code Racer, please follow refer to [CONTRIBUTION.md](CONTRIBUTION.md), but we have these base guidelines:

- Fork the repository.
- Create a new branch for your feature or bug fix.
- Make your changes and test thoroughly.
- Commit your changes with clear commit messages.
- Push your branch to your forked repository.
  Submit a pull request detailing your changes.

Please ensure that your code adheres to the project's coding standards and conventions.

## Getting Started

### Prerequisites

You will need to [install docker](https://example.com) on your local machine.

### Installation

To get started with Code Racer locally, follow these steps

1. Fork my repo and clone your fork
   ```sh
    git clone https://github.com/YOUR_USERNAME/code-racer.git
   ```
2. Navigate to the project directory

   ```sh
   cd code-racer
   ```

<<<<<<< HEAD
```bash
npm install
```
Create a .env file inside the project's root directory.

Copy and paste the content of .env.example into your .env file

Update DATABASE_URL inside your .env from "postgresql://USERNAME:PASSWORD@HOST:PORT/NAME?schema=public" to "postgresql://myuser:mypassword@localhost:5432/mydatabase?schema=public" for example or with whichever username, password, host, port, and name you chose.

If you do not have docker, go here to download and install: https://www.docker.com/get-started/

If you are getting WSL error when you launch your desktop docker application, go here and follow these steps: https://learn.microsoft.com/en-us/windows/wsl/install-manual#step-4---download-the-linux-kernel-update-package.

Open Docker Desktop Application and go back to your VSCode terminal and run this command:

```bash
docker compose up -d
```

Generate prisma DB:

```bash
npx prisma generate
```
=======
3. Install NPM packages
   ```sh
   npm i
   ```
4. Generate a version of Prisma Client that is tailored to the models.
   ```js
   npx prisma generate
   ```
5. Create .env file
>>>>>>> 0ad8a425

6. Copy and paste variables from `.env.example` into `.env`

7. Update each variable in `.env` (optional).

8. Start a docker container for the database.
   ```sh
   docker compose up
   ```
9. Once your database is ready, push your prisma schema to the database.
   ```sh
   npx prisma db push
   ```
10. Finally start your dev server.
    ```sh
    npm run dev
    ```

Open your browser and visit http://localhost:3000 to see the application running.

## How to Contribute

### Working on New Features

If you want to work on a new feature, follow these steps.

1. fork the repo
2. clone your fork
3. checkout a new branch
4. do you work,
5. commit
6. push your branch to your fork
7. go into github UI and create a PR from your fork & branch, and merge it into upstream MAIN

### Pulling in changes from upstream

You should pull in the changes that we add in daily, preferably before you checkout a new branch to do new work.

1. git checkout main
2. git pull upstream main

## License

The Code Racer project is licensed under the MIT License. Feel free to use, modify, and distribute the code as per the terms of the license.
Acknowledgements

Code Racer wouldn't be possible without the valuable contributions and support from the open-source community. We would like to express our gratitude to all the contributors and acknowledge the following libraries and resources used in this project.

A big thank you to all the developers who have helped shape Code Racer into what it is today!

## Contact

If you have any questions, suggestions, or feedback regarding Code Racer, please feel free to reach out to us at in the WebDevCody [discord](https://discord.gg/4kGbBaa) server

Happy coding and enjoy the race!<|MERGE_RESOLUTION|>--- conflicted
+++ resolved
@@ -33,7 +33,11 @@
 
 ### Prerequisites
 
-You will need to [install docker](https://example.com) on your local machine.
+You will need to [install docker](https://www.docker.com/get-started/) on your local machine.
+
+If you do not have docker, go here to download and install: https://www.docker.com/get-started/
+
+If you are getting WSL error when you launch your desktop docker application, go here and follow these steps for windows: https://learn.microsoft.com/en-us/windows/wsl/install-manual#step-4---download-the-linux-kernel-update-package.
 
 ### Installation
 
@@ -41,40 +45,12 @@
 
 1. Fork my repo and clone your fork
    ```sh
-    git clone https://github.com/YOUR_USERNAME/code-racer.git
+    git clone https://github.com/webdevcody/code-racer.git
    ```
 2. Navigate to the project directory
-
    ```sh
    cd code-racer
    ```
-
-<<<<<<< HEAD
-```bash
-npm install
-```
-Create a .env file inside the project's root directory.
-
-Copy and paste the content of .env.example into your .env file
-
-Update DATABASE_URL inside your .env from "postgresql://USERNAME:PASSWORD@HOST:PORT/NAME?schema=public" to "postgresql://myuser:mypassword@localhost:5432/mydatabase?schema=public" for example or with whichever username, password, host, port, and name you chose.
-
-If you do not have docker, go here to download and install: https://www.docker.com/get-started/
-
-If you are getting WSL error when you launch your desktop docker application, go here and follow these steps: https://learn.microsoft.com/en-us/windows/wsl/install-manual#step-4---download-the-linux-kernel-update-package.
-
-Open Docker Desktop Application and go back to your VSCode terminal and run this command:
-
-```bash
-docker compose up -d
-```
-
-Generate prisma DB:
-
-```bash
-npx prisma generate
-```
-=======
 3. Install NPM packages
    ```sh
    npm i
@@ -83,22 +59,19 @@
    ```js
    npx prisma generate
    ```
-5. Create .env file
->>>>>>> 0ad8a425
+5. Create a .env file inside the project's root directory.
 
 6. Copy and paste variables from `.env.example` into `.env`
 
-7. Update each variable in `.env` (optional).
-
-8. Start a docker container for the database.
+7. Open Docker Desktop Application and go back to your VSCode terminal and run this command:
    ```sh
-   docker compose up
+   docker compose up -d
    ```
-9. Once your database is ready, push your prisma schema to the database.
+8. Once your database is ready, push your prisma schema to the database.
    ```sh
    npx prisma db push
    ```
-10. Finally start your dev server.
+9. Finally start your dev server.
     ```sh
     npm run dev
     ```
@@ -111,13 +84,13 @@
 
 If you want to work on a new feature, follow these steps.
 
-1. fork the repo
-2. clone your fork
-3. checkout a new branch
-4. do you work,
-5. commit
-6. push your branch to your fork
-7. go into github UI and create a PR from your fork & branch, and merge it into upstream MAIN
+1. Fork the repo
+2. Clone your fork
+3. Checkout a new branch
+4. Do your work
+5. Commit
+6. Push your branch to your fork
+7. Go into github UI and create a PR from your fork & branch, and merge it into upstream MAIN
 
 ### Pulling in changes from upstream
 
