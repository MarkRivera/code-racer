--- conflicted
+++ resolved
@@ -1,12 +1,11 @@
 /** @type {import('next').NextConfig} */
 const nextConfig = {
-<<<<<<< HEAD
-    images: {
-        domains: ["res.cloudinary.com"]
-      },
-=======
-    images: { domains: ['avatars.githubusercontent.com'] }
->>>>>>> 268f7231
+    images: { 
+      domains: [
+        'avatars.githubusercontent.com', 
+        "res.cloudinary.com"
+      ]
+    }
 }
 
 module.exports = nextConfig