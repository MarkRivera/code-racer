--- conflicted
+++ resolved
@@ -23,13 +23,6 @@
 
 new Game(io);
 
-<<<<<<< HEAD
-=======
-io.on("connection", (socket) => {
-    console.log("a user connected");
-});
-
->>>>>>> 6215ed20
 server.listen(PORT, () => {
     console.log(`listening on *:${PORT}`);
 });