--- conflicted
+++ resolved
@@ -61,21 +61,14 @@
 }
 
 model Result {
-<<<<<<< HEAD
   id         String   @id @default(cuid())
-  takenTime  String
+  takenTime String @map("taken_time")
   finishedAt DateTime @default(now())
   accuracy   Decimal
   errors     Int?
   wpm        Int
-  userId     String
+  userId    String @map("user_id")
   user       User     @relation(fields: [userId], references: [id], onDelete: Cascade)
-=======
-  id        String @id @default(cuid())
-  takenTime String @map("taken_time")
-  userId    String @map("user_id")
-  user      User   @relation(fields: [userId], references: [id], onDelete: Cascade)
 
   @@map("results")
->>>>>>> e2b8c848
 }