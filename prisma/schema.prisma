generator client {
  provider = "prisma-client-js"
}

datasource db {
  provider = "postgresql"
  url      = env("DATABASE_URL")
}

model User {
  id            String    @id @default(cuid())
  createdAt     DateTime  @default(now()) @map("created_at")
  name          String?
  email         String?   @unique
  emailVerified DateTime? @map("email_verified")
  image         String?
  accounts      Account[]
  sessions      Session[]
  results       Result[]

<<<<<<< HEAD
  snippets Snippet[]
=======
  @@map("users")
>>>>>>> 63dda2fa
}

// Necessary for Next auth
model Account {
  id                String  @id @default(cuid())
  userId            String  @map("user_id")
  type              String
  provider          String
  providerAccountId String  @map("provider_account_id")
  refresh_token     String? @db.Text
  access_token      String? @db.Text
  expires_at        Int?
  token_type        String?
  scope             String?
  id_token          String? @db.Text
  session_state     String?
  user              User    @relation(fields: [userId], references: [id], onDelete: Cascade)

  @@unique([provider, providerAccountId])
  @@map("accounts")
}

model Session {
  id           String   @id @default(cuid())
  sessionToken String   @unique @map("session_token")
  userId       String   @map("user_id")
  expires      DateTime
  user         User     @relation(fields: [userId], references: [id], onDelete: Cascade)

  @@map("sessions")
}

model VerificationToken {
  identifier String
  token      String   @unique
  expires    DateTime

  @@unique([identifier, token])
  @@map("verification_tokens")
}

model Result {
<<<<<<< HEAD
  id        String @id @default(cuid())
  takenTime String
  userId    String
  user      User   @relation(fields: [userId], references: [id], onDelete: Cascade)
}

model Snippet {
  id String @id @default(cuid())

  code     String
  language String
  User     User   @relation(fields: [userId], references: [id])
  userId   String
=======
  id        String   @id @default(cuid())
  userId    String   @map("user_id")
  createdAt      DateTime @default(now()) @map("created_at")
  accuracy  Decimal  @db.Decimal(5, 2)
  wpm       Int
  takenTime  String   @map("taken_time")
  errorCount Int?     @map("error_count")
  user       User     @relation(fields: [userId], references: [id], onDelete: Cascade)

  @@map("results")
>>>>>>> 63dda2fa
}<|MERGE_RESOLUTION|>--- conflicted
+++ resolved
@@ -18,11 +18,9 @@
   sessions      Session[]
   results       Result[]
 
-<<<<<<< HEAD
+
   snippets Snippet[]
-=======
-  @@map("users")
->>>>>>> 63dda2fa
+
 }
 
 // Necessary for Next auth
@@ -65,21 +63,6 @@
 }
 
 model Result {
-<<<<<<< HEAD
-  id        String @id @default(cuid())
-  takenTime String
-  userId    String
-  user      User   @relation(fields: [userId], references: [id], onDelete: Cascade)
-}
-
-model Snippet {
-  id String @id @default(cuid())
-
-  code     String
-  language String
-  User     User   @relation(fields: [userId], references: [id])
-  userId   String
-=======
   id        String   @id @default(cuid())
   userId    String   @map("user_id")
   createdAt      DateTime @default(now()) @map("created_at")
@@ -90,5 +73,13 @@
   user       User     @relation(fields: [userId], references: [id], onDelete: Cascade)
 
   @@map("results")
->>>>>>> 63dda2fa
+}
+
+model Snippet {
+  id String @id @default(cuid())
+
+  code     String
+  language String
+  User     User   @relation(fields: [userId], references: [id])
+  userId   String
 }