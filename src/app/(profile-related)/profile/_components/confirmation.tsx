--- conflicted
+++ resolved
@@ -77,19 +77,9 @@
             >
               { isLoading ? "DELETING..." : "CONFIRM" }
             </Button>
-<<<<<<< HEAD
             <Button onClick={() => setWillDelete(false)}>
               CANCEL
             </Button>
-=======
-            <Button
-              variant={"secondary"}
-              className="mt-2"
-              onClick={() => setWillDelete(false)}
-            >
-              CANCEL
-            </Button> 
->>>>>>> c8b53cfb
           </form>
         </div>
       </div>
