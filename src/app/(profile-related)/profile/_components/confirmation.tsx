--- conflicted
+++ resolved
@@ -2,22 +2,11 @@
 
 import { Button } from "@/components/ui/button";
 import { Input } from "@/components/ui/input";
-<<<<<<< HEAD
-import { AlertTriangle } from "lucide-react";
-import { useEffect, useRef, useState, useTransition } from "react";
-import { deleteUserAction } from "../actions";
-=======
->>>>>>> 2a387102
+import { useEffect, useRef, useState } from "react";
 import { throwError } from "@/lib/utils";
 import { AlertTriangle } from "lucide-react";
 import { signOut } from "next-auth/react";
-import { useRouter } from "next/navigation";
-<<<<<<< HEAD
-import { env } from "@/env.mjs";
-=======
-import { useEffect, useRef, useState } from "react";
 import { deleteUserAction } from "../actions";
->>>>>>> 2a387102
 
 export default function DeleteConfirmation({
   setWillDelete,
@@ -30,8 +19,6 @@
 }) {
   const [inputValue, setInputValue] = useState("");
   const divRef = useRef<HTMLDivElement>(null);
-  const router = useRouter();
-  const [status, startTransition] = useTransition();
 
   useEffect(() => {
     const onClick = () => setWillDelete(false);
@@ -63,7 +50,6 @@
             <AlertTriangle className="stroke-red-500" />
           </span>
 
-<<<<<<< HEAD
           <form
             onSubmit={async (e) => {
               e.preventDefault();
@@ -77,9 +63,6 @@
             }}
             className="mt-4 select-none flex flex-col gap-2"
           >
-=======
-          <div className="flex flex-col gap-2 mt-4 select-none">
->>>>>>> 2a387102
             <p>Please type &quot;{displayName}&quot; to confirm:</p>
             <Input
               type="text"
@@ -90,10 +73,6 @@
             />
             <Button
               variant={"destructive"}
-<<<<<<< HEAD
-=======
-              type="button"
->>>>>>> 2a387102
               className="mt-2"
               tabIndex={inputValue === displayName ? 0 : -1}
               title={
@@ -102,20 +81,10 @@
                   : "Please type in your username"
               }
               disabled={inputValue === displayName ? undefined : true}
-<<<<<<< HEAD
-=======
-              onClick={async () => {
-                const response = await deleteUserAction({ userId: uid });
-                if (response?.status === 401) {
-                  throwError(new Error("Something went wrong!"));
-                }
-                await signOut();
-              }}
->>>>>>> 2a387102
             >
               CONFIRM
             </Button>
-          </div>
+          </form>
         </div>
       </div>
     </div>
