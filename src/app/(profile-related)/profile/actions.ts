"use server";

import { prisma } from "@/lib/prisma";
import { getCurrentUser } from "@/lib/session";
import { throwError } from "@/lib/utils";

export async function updateUserAction({ newName }: { newName: string }) {
  const user = await getCurrentUser();

  if (!user) {
    throwError(new Error("user-not-defined"))
  }

  if (!newName) {
    throwError(new Error("name-is-empty"))
  }

  if (newName === user?.name) {
    throwError(new Error("name-is-the-same"))
  }

  await prisma.user.update({
    where: {
      id: user?.id,
    },
    data: {
      name: newName,
    },
  })
}

export async function deleteUserAction() {
  const user = await getCurrentUser();
  const uid = user?.id as string;

  if (!user) {
<<<<<<< HEAD
    throwError(new Error("user-not-defined"))
=======
    throw new Error("No permission.");
>>>>>>> 87661b15
  }

  await prisma.user.delete({
    where: {
<<<<<<< HEAD
      id: uid
    }
  })
=======
      id: user.id,
    },
  });
>>>>>>> 87661b15
}<|MERGE_RESOLUTION|>--- conflicted
+++ resolved
@@ -30,26 +30,17 @@
 }
 
 export async function deleteUserAction() {
+export async function deleteUserAction() {
   const user = await getCurrentUser();
   const uid = user?.id as string;
 
   if (!user) {
-<<<<<<< HEAD
-    throwError(new Error("user-not-defined"))
-=======
     throw new Error("No permission.");
->>>>>>> 87661b15
   }
 
   await prisma.user.delete({
     where: {
-<<<<<<< HEAD
-      id: uid
-    }
-  })
-=======
       id: user.id,
     },
   });
->>>>>>> 87661b15
 }