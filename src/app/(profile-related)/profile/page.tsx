import Image from "next/image";

import { getCurrentUser } from "@/lib/session";

import AchievementCard from "@/components/achievement";
import { achievements } from "@/config/achievements";
import { prisma } from "@/lib/prisma";
import Link from "next/link";
import ChangeNameForm from "./_components/change-name-form";
import ProfileNav from "./_components/profile-nav";
import { Bio } from "./_components/bio";
import { notFound } from "next/navigation";
import { Heading } from "@/components/ui/heading";
import LogoutBtn from "./_components/logout-button";

export const metadata = {
  title: "Profile Page",
};

export default async function ProfilePage() {
  const user = await getCurrentUser();
  if (!user) notFound();

  // stuff that can be undefined or null
  const photoURL = user.image ?? "/placeholder-image.jpg";
  const displayName = user.name ?? "Display Name";

  const userAchievements = await prisma.achievement.findMany({
    where: {
      userId: user.id,
    },
  });

  // get bio, can be null
  const userData = await prisma.user.findUnique({
    where: {
      id: user.id,
    },
  });
  if (!userData) notFound();

  const totalPoints = 0;

  return (
    <main>
<<<<<<< HEAD
      <article className="lg:h-[calc(100vh-9rem)] grid lg:grid-cols-3 2xl:grid-cols-4 lg:gap-8">
        <section className="flex flex-col items-center border place-self-center w-fit p-4 rounded-md justify-between col-span-1 h-full">
          <div className="flex flex-col items-center gap-5">
            <Link
              href={`/view-photo?photoURL=${photoURL}`}
              title="View Profile Picture"
              prefetch
              className="flex justify-center items-center rounded-full w-40 mx-auto"
            >
              <Image
                src={photoURL}
                alt="Profile Picture"
                width={200}
                height={200}
                loading="eager"
                fetchPriority="high"
                priority
                className="object-cover h-40 w-40 md:w-full md:h-full rounded-full"
              />
            </Link>
            <ChangeNameForm displayName={displayName} />
            <Bio bio={userData.bio} />
            <span className="whitespace-nowrap">
              Total Points: {totalPoints}
            </span>
          </div>
          <div className="flex items-center justify-center gap-5 mt-5">
            <ProfileNav displayName={displayName} />
            <LogoutBtn />
          </div>
        </section>
        <section className="lg:col-span-2 2xl:col-span-3 mb-6">
          <div className="py-5">
            <Heading title="Achievements" centered />
=======
      <article className="md:h-[calc(100vh-56px)]">
        <section className="w-full h-full gap-5 md:flex">
          <div className="w-full py-5 border-b md:w-1/3 md:border-r md:border-b-0 md:pt-[20vh]">
            <div>
              <Link
                href={`/view-photo?photoURL=${photoURL}`}
                title="View Profile Picture"
                prefetch
                className="block w-40 mx-auto rounded-full"
              >
                <Image
                  src={photoURL ?? "/placeholder-image.jpg"}
                  alt="Profile Picture"
                  width={200}
                  height={200}
                  loading="eager"
                  fetchPriority="high"
                  priority
                  className="object-cover w-full h-full rounded-full"
                />
              </Link>
            </div>
            <div className="mt-5">
              <ChangeNameForm displayName={displayName} />
            </div>
            <div className="flex items-center justify-center gap-5">
              <AddBio />
              <span>Total Points: {totalPoints}</span>
            </div>
            <div className="flex items-center justify-center gap-5 mt-10">
              <ProfileNav displayName={displayName} />
              <LogoutBtn />
            </div>
          </div>
          <div className="flex-1 md:h-full md:overflow-y-auto">
            {userAchievements.length ? (
              <>
                <div className="py-5">
                  <Heading title="Achievements" centered />
                </div>
                <ul className="flex flex-wrap p-5">
                  {userAchievements.map(({ achievementType, unlockedAt }) => {
                    const achievement = achievements.find(
                      (achievement) => achievement.type === achievementType,
                    );
                    if (!achievement) return null;
                    return (
                      <Achievement
                        key={achievement.type}
                        achievement={{
                          name: achievement.name,
                          description: achievement.description,
                          unlockedAt,
                          image: achievement.image,
                        }}
                      />
                    );
                  })}
                </ul>
              </>
            ) : (
              <div className="flex flex-col items-center justify-center w-full md:pt-[12vh]">
                <p className="p-5 text-2xl font-bold">
                  Sorry currently you have no achievements.
                  <Link href="/race" className="underline">
                    Race
                  </Link>{" "}
                  to earn some{" "}
                </p>
                <Image
                  src="/images/achievement_page.svg"
                  width={500}
                  height={500}
                  alt="image"
                />
              </div>
            )}
>>>>>>> ab9a633a
          </div>
          {userAchievements.length ? (
            <>
              <ul className="grid grid-cols-1 md:grid-cols-2 2xl:grid-cols-3 gap-4">
                {userAchievements.map(({ achievementType, unlockedAt }) => {
                  const achievement = achievements.find(
                    (achievement) => achievement.type === achievementType,
                  );
                  if (!achievement) return null;
                  return (
                    <AchievementCard
                      key={achievement.type}
                      achievement={{
                        name: achievement.name,
                        description: achievement.description,
                        unlockedAt,
                        image: achievement.image,
                      }}
                    />
                  );
                })}
              </ul>
            </>
          ) : (
            <p className="flex items-center justify-center">
              You don&apos;t have achievements, yet!
            </p>
          )}
        </section>
      </article>
    </main>
  );
}<|MERGE_RESOLUTION|>--- conflicted
+++ resolved
@@ -43,7 +43,6 @@
 
   return (
     <main>
-<<<<<<< HEAD
       <article className="lg:h-[calc(100vh-9rem)] grid lg:grid-cols-3 2xl:grid-cols-4 lg:gap-8">
         <section className="flex flex-col items-center border place-self-center w-fit p-4 rounded-md justify-between col-span-1 h-full">
           <div className="flex flex-col items-center gap-5">
@@ -78,85 +77,6 @@
         <section className="lg:col-span-2 2xl:col-span-3 mb-6">
           <div className="py-5">
             <Heading title="Achievements" centered />
-=======
-      <article className="md:h-[calc(100vh-56px)]">
-        <section className="w-full h-full gap-5 md:flex">
-          <div className="w-full py-5 border-b md:w-1/3 md:border-r md:border-b-0 md:pt-[20vh]">
-            <div>
-              <Link
-                href={`/view-photo?photoURL=${photoURL}`}
-                title="View Profile Picture"
-                prefetch
-                className="block w-40 mx-auto rounded-full"
-              >
-                <Image
-                  src={photoURL ?? "/placeholder-image.jpg"}
-                  alt="Profile Picture"
-                  width={200}
-                  height={200}
-                  loading="eager"
-                  fetchPriority="high"
-                  priority
-                  className="object-cover w-full h-full rounded-full"
-                />
-              </Link>
-            </div>
-            <div className="mt-5">
-              <ChangeNameForm displayName={displayName} />
-            </div>
-            <div className="flex items-center justify-center gap-5">
-              <AddBio />
-              <span>Total Points: {totalPoints}</span>
-            </div>
-            <div className="flex items-center justify-center gap-5 mt-10">
-              <ProfileNav displayName={displayName} />
-              <LogoutBtn />
-            </div>
-          </div>
-          <div className="flex-1 md:h-full md:overflow-y-auto">
-            {userAchievements.length ? (
-              <>
-                <div className="py-5">
-                  <Heading title="Achievements" centered />
-                </div>
-                <ul className="flex flex-wrap p-5">
-                  {userAchievements.map(({ achievementType, unlockedAt }) => {
-                    const achievement = achievements.find(
-                      (achievement) => achievement.type === achievementType,
-                    );
-                    if (!achievement) return null;
-                    return (
-                      <Achievement
-                        key={achievement.type}
-                        achievement={{
-                          name: achievement.name,
-                          description: achievement.description,
-                          unlockedAt,
-                          image: achievement.image,
-                        }}
-                      />
-                    );
-                  })}
-                </ul>
-              </>
-            ) : (
-              <div className="flex flex-col items-center justify-center w-full md:pt-[12vh]">
-                <p className="p-5 text-2xl font-bold">
-                  Sorry currently you have no achievements.
-                  <Link href="/race" className="underline">
-                    Race
-                  </Link>{" "}
-                  to earn some{" "}
-                </p>
-                <Image
-                  src="/images/achievement_page.svg"
-                  width={500}
-                  height={500}
-                  alt="image"
-                />
-              </div>
-            )}
->>>>>>> ab9a633a
           </div>
           {userAchievements.length ? (
             <>
@@ -181,10 +101,22 @@
               </ul>
             </>
           ) : (
-            <p className="flex items-center justify-center">
-              You don&apos;t have achievements, yet!
-            </p>
-          )}
+              <div className="flex flex-col items-center justify-center w-full md:pt-[12vh]">
+                <p className="p-5 text-2xl font-bold">
+                  Sorry currently you have no achievements.
+                  <Link href="/race" className="underline">
+                    Race
+                  </Link>{" "}
+                  to earn some{" "}
+                </p>
+                <Image
+                  src="/images/achievement_page.svg"
+                  width={500}
+                  height={500}
+                  alt="image"
+                />
+              </div>
+            )}
         </section>
       </article>
     </main>
