import Image from "next/image";

import { getCurrentUser } from "@/lib/session";

import Link from "next/link";
<<<<<<< HEAD
import { redirect } from "next/navigation";
=======
import { ChangeNameForm, ProfileNav } from "./_components";
>>>>>>> 2d38b371

export const metadata = {
  title: "Profile Page",
};

export default async function ProfilePage() {
  const user = await getCurrentUser();
  const photoURL = user?.image as string;
  const displayName = user?.name as string;
  const totalPoints = 0;

  return (
    <main className="py-8 grid place-items-center h-[clamp(40rem,82.5dvh,50rem)]">
      <div className="overflow-hidden relative w-[95%] max-w-[22.5rem] h-[32.5rem] rounded-2xl border-2 border-solid border-secondary-foreground">
<<<<<<< HEAD
        <article className="p-2 flex flex-col gap-2 items-center">
          <ProfileNav displayName={displayName} />
=======
        <article className="flex flex-col items-center gap-2 p-2">
          <ProfileNav displayName={displayName as string} uid={uid as string} />
>>>>>>> 2d38b371
          <div className="pt-2 pb-1">
            <Link
              href={`/view-photo?photoURL=${photoURL}`}
              title="View Profile Picture"
              prefetch
              className="shadow-lg shadow-monochrome-with-bg-opacity bg-opacity-50 opacity-90 inline-block overflow-hidden w-36 h-36 rounded-full relative before:absolute before:content-[''] before:inset-0 before:w-full before:h-full before:z-10 hover:before:bg-monochrome-with-bg-opacity before:bg-opacity-10 hover:before:backdrop-blur-[1.5px] before:rounded-full"
            >
              <Image
                src={photoURL ?? "/placeholder-image.jpg"}
                alt="Profile Picture"
                width={200}
                height={200}
                loading="eager"
                fetchPriority="high"
                priority
                className="object-cover w-full h-full"
              />
            </Link>
          </div>
          <ChangeNameForm displayName={displayName} />
          <span>Total Points: {totalPoints}</span>
        </article>
      </div>
    </main>
  );
}<|MERGE_RESOLUTION|>--- conflicted
+++ resolved
@@ -3,11 +3,7 @@
 import { getCurrentUser } from "@/lib/session";
 
 import Link from "next/link";
-<<<<<<< HEAD
-import { redirect } from "next/navigation";
-=======
 import { ChangeNameForm, ProfileNav } from "./_components";
->>>>>>> 2d38b371
 
 export const metadata = {
   title: "Profile Page",
@@ -19,16 +15,12 @@
   const displayName = user?.name as string;
   const totalPoints = 0;
 
+
   return (
     <main className="py-8 grid place-items-center h-[clamp(40rem,82.5dvh,50rem)]">
       <div className="overflow-hidden relative w-[95%] max-w-[22.5rem] h-[32.5rem] rounded-2xl border-2 border-solid border-secondary-foreground">
-<<<<<<< HEAD
         <article className="p-2 flex flex-col gap-2 items-center">
           <ProfileNav displayName={displayName} />
-=======
-        <article className="flex flex-col items-center gap-2 p-2">
-          <ProfileNav displayName={displayName as string} uid={uid as string} />
->>>>>>> 2d38b371
           <div className="pt-2 pb-1">
             <Link
               href={`/view-photo?photoURL=${photoURL}`}
