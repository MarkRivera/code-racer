--- conflicted
+++ resolved
@@ -5,209 +5,212 @@
 import { snippetSchema } from "@/lib/validations/snippet";
 import { revalidatePath } from "next/cache";
 import { z } from "zod";
-<<<<<<< HEAD
-
-// when snippets rating hits this number
-// it will no longer be on the race
-// and will be reviewed by admin on the review page
-
-const SNIPPET_RATING_THRESHOLD = -10;
 
 const snippetVoteSchema = z.object({
   snippetId: z.string(),
-  userId: z.string(),
 });
 
-export const upvoteSnippetAction = zact(snippetVoteSchema)(async (input) => {
-  const snippet = await prisma.snippet.findUnique({
-    where: {
-      id: input.snippetId,
-    },
-  });
-
-  if (!snippet) {
-    throw new Error("Snippet not found.");
-  }
-
-  if (snippet.onReview) {
-    throw new Error("Snippet is already on review.");
-  }
-
-  const previousVote = await prisma.snippetVote.findUnique({
-    where: {
-      userId_snippetId: {
-        userId: input.userId,
-        snippetId: input.snippetId,
-      },
-    },
-  });
-
-  await prisma.$transaction(async (tx) => {
-    await tx.snippetVote.upsert({
+const SNIPPET_RATING_THRESHOLD = -10;
+
+export const upvoteSnippetAction = action(
+  snippetVoteSchema,
+  async ({ snippetId }, { prisma, user }) => {
+    if (!user) throw new Error("You must be logged in to vote.");
+
+    const snippet = await prisma.snippet.findUnique({
+      where: {
+        id: snippetId,
+      },
+    });
+
+    if (!snippet) throw new Error("Snippet not found.");
+
+    if (snippet.onReview) throw new Error("Snippet is already on review.");
+
+    const previousVote = await prisma.snippetVote.findUnique({
       where: {
         userId_snippetId: {
-          userId: input.userId,
-          snippetId: input.snippetId,
-        },
-      },
-      update: {
-        type: "UP",
-      },
-      create: {
-        userId: input.userId,
-        snippetId: input.snippetId,
-        type: "UP",
-      },
-    });
-
-    await tx.snippet.update({
-      where: {
-        id: input.snippetId,
-      },
-      data: {
-        rating: {
-          // if user downvoted before, decrement by 2
-          increment: 1 + Number(!!previousVote),
-        },
-      },
-    });
-  });
-
-  revalidatePath("/result");
-});
-
-export const downvoteSnippetAction = zact(snippetVoteSchema)(async (input) => {
-  const snippet = await prisma.snippet.findUnique({
-    where: {
-      id: input.snippetId,
-    },
-  });
-
-  if (!snippet) {
-    throw new Error("Snippet not found.");
-  }
-
-  if (snippet.onReview) {
-    throw new Error("Snippet is already on review.");
-  }
-
-  const previousVote = await prisma.snippetVote.findUnique({
-    where: {
-      userId_snippetId: {
-        userId: input.userId,
-        snippetId: input.snippetId,
-      },
-    },
-  });
-
-  await prisma.$transaction(async (tx) => {
-    await tx.snippetVote.upsert({
-      where: {
-        userId_snippetId: {
-          userId: input.userId,
-          snippetId: input.snippetId,
-        },
-      },
-      update: {
-        type: "DOWN",
-      },
-      create: {
-        userId: input.userId,
-        snippetId: input.snippetId,
-        type: "DOWN",
-      },
-    });
-
-    const updatedSnippet = await tx.snippet.update({
-      where: {
-        id: input.snippetId,
-      },
-      data: {
-        rating: {
-          // if user upvoted before, decrement by 2
-          decrement: 1 + Number(!!previousVote),
-        },
-      },
-    });
-
-    if (updatedSnippet.rating === SNIPPET_RATING_THRESHOLD) {
+          userId: user.id,
+          snippetId,
+        },
+      },
+    });
+
+    await prisma.$transaction(async (tx) => {
+      await tx.snippetVote.upsert({
+        where: {
+          userId_snippetId: {
+            userId: user.id,
+            snippetId,
+          },
+        },
+        update: {
+          type: "UP",
+        },
+        create: {
+          userId: user.id,
+          snippetId,
+          type: "UP",
+        },
+      });
+
       await tx.snippet.update({
         where: {
-          id: input.snippetId,
-        },
-        data: {
-          onReview: true,
-        },
-      });
-    }
-  });
-
-  revalidatePath("/result");
-});
-
-export const deleteVoteAction = zact(snippetVoteSchema)(async (input) => {
-  const snippet = await prisma.snippet.findUnique({
-    where: {
-      id: input.snippetId,
-    },
-  });
-
-  if (!snippet) {
-    throw new Error("Snippet doesnt exist.");
-  }
-
-  const previousVote = await prisma.snippetVote.findUnique({
-    where: {
-      userId_snippetId: {
-        userId: input.userId,
-        snippetId: input.snippetId,
-      },
-    },
-  });
-
-  if (!previousVote) {
-    throw new Error("Something went wrong...");
-  }
-
-  await prisma.$transaction(async (tx) => {
-    await tx.snippetVote.delete({
-      where: {
-        userId_snippetId: {
-          userId: input.userId,
-          snippetId: input.snippetId,
-        },
-      },
-    });
-
-    if (previousVote!.type === "DOWN") {
-      await tx.snippet.update({
-        where: {
-          id: input.snippetId,
+          id: snippetId,
         },
         data: {
           rating: {
-            increment: 1,
-          },
-        },
-      });
-    } else {
-      await tx.snippet.update({
-        where: {
-          id: input.snippetId,
+            // if user downvoted before, decrement by 2
+            increment: 1 + Number(!!previousVote),
+          },
+        },
+      });
+    });
+
+    revalidatePath("/result");
+  },
+);
+
+export const downVoteSnippetAction = action(
+  snippetVoteSchema,
+  async ({ snippetId }, { prisma, user }) => {
+    if (!user) throw new Error("You must be logged in to vote.");
+
+    const snippet = await prisma.snippet.findUnique({
+      where: {
+        id: snippetId,
+      },
+    });
+
+    if (!snippet) {
+      throw new Error("Snippet not found.");
+    }
+
+    if (snippet.onReview) {
+      throw new Error("Snippet is already on review.");
+    }
+
+    const previousVote = await prisma.snippetVote.findUnique({
+      where: {
+        userId_snippetId: {
+          userId: user.id,
+          snippetId,
+        },
+      },
+    });
+
+    await prisma.$transaction(async (tx) => {
+      await tx.snippetVote.upsert({
+        where: {
+          userId_snippetId: {
+            userId: user.id,
+            snippetId,
+          },
+        },
+        update: {
+          type: "DOWN",
+        },
+        create: {
+          userId: user.id,
+          snippetId,
+          type: "DOWN",
+        },
+      });
+
+      const updatedSnippet = await tx.snippet.update({
+        where: {
+          id: snippetId,
         },
         data: {
           rating: {
-            decrement: 1,
-          },
-        },
-      });
-    }
-  });
-
-  revalidatePath("/result");
-});
-=======
->>>>>>> 842c300a
+            // if user upvoted before, decrement by 2
+            decrement: 1 + Number(!!previousVote),
+          },
+        },
+      });
+
+      if (updatedSnippet.rating === SNIPPET_RATING_THRESHOLD) {
+        await tx.snippet.update({
+          where: {
+            id: snippetId,
+          },
+          data: {
+            onReview: true,
+          },
+        });
+      }
+    });
+
+    revalidatePath("/result");
+  },
+);
+
+export const deleteVoteAction = action(
+  snippetVoteSchema,
+  async ({ snippetId }, { prisma, user }) => {
+    if (!user) throw new Error("You must be logged in to vote.");
+
+    const snippet = await prisma.snippet.findUnique({
+      where: {
+        id: snippetId,
+      },
+    });
+
+    if (!snippet) {
+      throw new Error("Snippet doesnt exist.");
+    }
+
+    const previousVote = await prisma.snippetVote.findUnique({
+      where: {
+        userId_snippetId: {
+          userId: user.id,
+          snippetId,
+        },
+      },
+    });
+
+    if (!previousVote) {
+      throw new Error("Something went wrong...");
+    }
+
+    await prisma.$transaction(async (tx) => {
+      await tx.snippetVote.delete({
+        where: {
+          userId_snippetId: {
+            userId: user.id,
+            snippetId,
+          },
+        },
+      });
+
+      if (previousVote!.type === "DOWN") {
+        await tx.snippet.update({
+          where: {
+            id: snippetId,
+          },
+          data: {
+            rating: {
+              increment: 1,
+            },
+          },
+        });
+      } else {
+        await tx.snippet.update({
+          where: {
+            id: snippetId,
+          },
+          data: {
+            rating: {
+              decrement: 1,
+            },
+          },
+        });
+      }
+    });
+
+    revalidatePath("/result");
+  },
+);
 
 export const addSnippetAction = action(
   snippetSchema,
