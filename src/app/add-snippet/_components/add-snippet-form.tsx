--- conflicted
+++ resolved
@@ -15,8 +15,8 @@
 export default function AddSnippetForm({}) {
   const [codeSnippet, setCodeSnippet] = useState("");
   const [codeLanguage, setCodeLanguage] = useState("");
-<<<<<<< HEAD
   const { toast } = useToast();
+  const confettiCtx = useConfettiContext();
 
   async function handleSubmit(e: React.FormEvent<HTMLFormElement>) {
     e.preventDefault();
@@ -44,6 +44,29 @@
       await addSnippetAction({
         language: codeLanguage,
         code: codeSnippet,
+      })
+      .then((res) => {
+        if (res?.message === "snippet-created-and-achievement-unlocked") {
+          toast({
+            title: "Achievement Unlocked",
+            description: "Uploaded First Snippet",
+          });
+          confettiCtx.showConfetti();
+          toast({
+            title: "Success!",
+            description: "Snippet added successfully",
+            duration: 3000,
+            style: {
+              background: "#A2FF86",
+              color: "#213363",
+            },
+            action: (
+              <ToastAction altText="error">
+                <CheckIcon width={32} height={32} />
+              </ToastAction>
+            ),
+          });
+        }
       });
     } catch (err) {
       console.log(err);
@@ -61,51 +84,10 @@
         ),
       });
     }
-    // console.log("language: ", codeLanguage);
-    // console.log("snippet: ", codeSnippet);
-
-    toast({
-      title: "Success!",
-      description: "Snippet added successfully",
-      duration: 3000,
-      style: {
-        background: "#A2FF86",
-        color: "#213363",
-      },
-      action: (
-        <ToastAction altText="error">
-          <CheckIcon width={32} height={32} />
-        </ToastAction>
-      ),
-    });
-=======
-  const confettiCtx = useConfettiContext();
-
-  async function handleSubmit(e: React.FormEvent<HTMLFormElement>) {
-    e.preventDefault();
-    await addSnippetAction({
-      language: codeLanguage,
-      code: codeSnippet,
-    })
-      .then((res) => {
-        if (res?.message === "snippet-created-and-achievement-unlocked") {
-          toast({
-            title: "Achievement Unlocked",
-            description: "Uploaded First Snippet",
-          });
-          confettiCtx.showConfetti();
-        }
-        toast({ title: "Success", description: "Code Snippet Added" });
-      })
-      .catch(() => {
-        toast({
-          title: "Error",
-          description: "Error Occurred while adding Snippet",
-        });
-      });
     console.log("language: ", codeLanguage);
     console.log("snippet: ", codeSnippet);
->>>>>>> aeb22e51
+
+    
 
     resetFields();
   }
