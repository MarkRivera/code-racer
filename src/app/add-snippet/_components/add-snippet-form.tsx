"use client";

import { Button } from "@/components/ui/button";
import { useState } from "react";
import { addSnippetAction } from "../actions";

const snippetLangs = [
	{ name: "C/C++" },
	{ name: "C#" },
	{ name: "Go" },
	{ name: "HTML" },
	{ name: "Java" },
	{ name: "Javascript" },
	{ name: "PHP" },
	{ name: "Python" },
	{ name: "Ruby" },
	{ name: "Swift" },
	{ name: "Typescript" },
];

export default function AddSnippetForm({}) {
  const [codeSnippet, setCodeSnippet] = useState("");
  const [codeLanguage, setCodeLanguage] = useState("");

<<<<<<< HEAD
  async function handleSubmit(e: any) {
    e.preventDefault();
    await addSnippetAction({
      language: codeLanguage,
      code: codeSnippet,
    });
    console.log("language: ", codeLanguage);
    console.log("snippet: ", codeSnippet);

    resetFields();
  }
  function resetFields() {
    setCodeSnippet("");
    setCodeLanguage("");
  }
  return (
    <form
      onSubmit={handleSubmit}
      action=""
      className="mt-5 flex flex-col gap-3"
    >
      <div>
        <select
          onChange={(e) => setCodeLanguage(e.target.value)}
          className="py-3 px-4 w-full"
          name=""
          id=""
        >
          <option value="select">Select Snippet Language</option>
          <option value="typescript">Typescript</option>
          <option value="python">Python</option>
          <option value="javascript">Javascript</option>
        </select>
      </div>
      <div>
        <textarea
          onChange={(e) => setCodeSnippet(e.target.value)}
          name=""
          value={codeSnippet}
          id=""
          rows={8}
          className="border p-2 w-full"
        ></textarea>
      </div>
      <Button className="w-fit">Upload</Button>
    </form>
  );
=======
	async function handleSubmit(e: any) {
		e.preventDefault();
		// console.log("language: ", codeLanguage);
		// console.log("snippet: ", codeSnippet);

		await addSnippetAction({
			language: codeLanguage,
			code: codeSnippet,
		});

		resetFields();
	}
	function resetFields() {
		setCodeSnippet("");
		setCodeLanguage("");
	}
	return (
		<form
			onSubmit={handleSubmit}
			action=""
			className="mt-5 flex flex-col gap-3"
		>
			<div>
				<select
					onChange={(e) => setCodeLanguage(e.target.value)}
					className="py-3 px-4 w-full"
					name=""
					id=""
				>
					<option value="select">Select Snippet Language</option>
					{snippetLangs.map((lang) => (
						<option value={lang.name.toLowerCase()} key={lang.name}>
							{lang.name}
						</option>
					))}
				</select>
			</div>
			<div>
				<textarea
					onChange={(e) => setCodeSnippet(e.target.value)}
					name=""
					value={codeSnippet}
					id=""
					rows={8}
					className="border border-gray-500 p-2 w-full"
				></textarea>
			</div>
			<Button className="w-fit">Upload</Button>
		</form>
	);
>>>>>>> db7995d5
}<|MERGE_RESOLUTION|>--- conflicted
+++ resolved
@@ -5,24 +5,23 @@
 import { addSnippetAction } from "../actions";
 
 const snippetLangs = [
-	{ name: "C/C++" },
-	{ name: "C#" },
-	{ name: "Go" },
-	{ name: "HTML" },
-	{ name: "Java" },
-	{ name: "Javascript" },
-	{ name: "PHP" },
-	{ name: "Python" },
-	{ name: "Ruby" },
-	{ name: "Swift" },
-	{ name: "Typescript" },
+  { name: "C/C++" },
+  { name: "C#" },
+  { name: "Go" },
+  { name: "HTML" },
+  { name: "Java" },
+  { name: "Javascript" },
+  { name: "PHP" },
+  { name: "Python" },
+  { name: "Ruby" },
+  { name: "Swift" },
+  { name: "Typescript" },
 ];
 
 export default function AddSnippetForm({}) {
   const [codeSnippet, setCodeSnippet] = useState("");
   const [codeLanguage, setCodeLanguage] = useState("");
 
-<<<<<<< HEAD
   async function handleSubmit(e: any) {
     e.preventDefault();
     await addSnippetAction({
@@ -70,56 +69,4 @@
       <Button className="w-fit">Upload</Button>
     </form>
   );
-=======
-	async function handleSubmit(e: any) {
-		e.preventDefault();
-		// console.log("language: ", codeLanguage);
-		// console.log("snippet: ", codeSnippet);
-
-		await addSnippetAction({
-			language: codeLanguage,
-			code: codeSnippet,
-		});
-
-		resetFields();
-	}
-	function resetFields() {
-		setCodeSnippet("");
-		setCodeLanguage("");
-	}
-	return (
-		<form
-			onSubmit={handleSubmit}
-			action=""
-			className="mt-5 flex flex-col gap-3"
-		>
-			<div>
-				<select
-					onChange={(e) => setCodeLanguage(e.target.value)}
-					className="py-3 px-4 w-full"
-					name=""
-					id=""
-				>
-					<option value="select">Select Snippet Language</option>
-					{snippetLangs.map((lang) => (
-						<option value={lang.name.toLowerCase()} key={lang.name}>
-							{lang.name}
-						</option>
-					))}
-				</select>
-			</div>
-			<div>
-				<textarea
-					onChange={(e) => setCodeSnippet(e.target.value)}
-					name=""
-					value={codeSnippet}
-					id=""
-					rows={8}
-					className="border border-gray-500 p-2 w-full"
-				></textarea>
-			</div>
-			<Button className="w-fit">Upload</Button>
-		</form>
-	);
->>>>>>> db7995d5
 }