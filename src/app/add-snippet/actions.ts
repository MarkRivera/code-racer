"use server";
import { UnauthorizedError } from "@/lib/exceptions/custom-hooks";
import { prisma } from "@/lib/prisma";
import { getCurrentUser } from "@/lib/session";
import type { Snippet } from "@prisma/client";

async function hasUserCreatedSnippet(userId: string): Promise<boolean> {
  const existingSnippets = await prisma.snippet.findMany({
    where: {
      userId,
    },
  });

  return existingSnippets.length > 1;
}

async function upsertAchievement(achievementId: string): Promise<void> {
  await prisma.achievement.upsert({
    where: { id: achievementId },
    create: {
      id: achievementId,
      name: "Uploaded First Snippet",
      image:"/placeholder-image.jpg"
    },
    update: {},
  });
}

async function createUserAchievement(userId: string, achievementId: string): Promise<void> {
  await prisma.userAchievement.create({
    data: {
      userId,
      achievementId,
    },
  });
}

async function userFirstSnipperAchievement(userId: string, achievementId: string): Promise<boolean> {
  const hasAchievement = await prisma.userAchievement.findUnique({
    where: {
      userId_achievementId: {
        userId: userId,
        achievementId: achievementId
      },
    },
  });
  return !!hasAchievement?.userId;
}

<<<<<<< HEAD


export async function addSnippetAction({ code, language }: Snippet) {
	const user = await getCurrentUser();

	if (!user) {
		return new Response("user-not-defined", { status: 401 });
	}
	
	if(code.replace(/[\n\t\s]/g, "").length < 30)
		return new Response("minimum number of character is not met", { status: 400 });

	
	// why am i getting errors here with where?
	await prisma.snippet.create({
		data: {
			userId: user?.id,
			code,
			language,
		},
	});
}
=======
export async function addSnippetAction({
  code,
  language,
}: Pick<Snippet, "code" | "language">) {
  const user = await getCurrentUser();

  if (!user) {
    throw new UnauthorizedError();
  }

  // why am i getting errors here with where?
  await prisma.snippet.create({
    data: {
      userId: user?.id,
      code,
      language,
    },
  }).catch((e) => {
    console.log(e);
    return new Error("Error creating snippet");
  });

  const achievementId = "first-snippet-created";
  const hasMultipleSnippet = await hasUserCreatedSnippet(user.id);

  const hasFirstSnippetAchievement = await userFirstSnipperAchievement(user.id, achievementId);

  if(!hasMultipleSnippet && !hasFirstSnippetAchievement) {
    await upsertAchievement(achievementId);
    await createUserAchievement(user.id, achievementId);
    return {message: "snippet-created-and-achievement-unlocked",  status: 200 }
  }
  return {message: "snippet-created",  status: 200 }
};
>>>>>>> 7541bf85
<|MERGE_RESOLUTION|>--- conflicted
+++ resolved
@@ -47,30 +47,6 @@
   return !!hasAchievement?.userId;
 }
 
-<<<<<<< HEAD
-
-
-export async function addSnippetAction({ code, language }: Snippet) {
-	const user = await getCurrentUser();
-
-	if (!user) {
-		return new Response("user-not-defined", { status: 401 });
-	}
-	
-	if(code.replace(/[\n\t\s]/g, "").length < 30)
-		return new Response("minimum number of character is not met", { status: 400 });
-
-	
-	// why am i getting errors here with where?
-	await prisma.snippet.create({
-		data: {
-			userId: user?.id,
-			code,
-			language,
-		},
-	});
-}
-=======
 export async function addSnippetAction({
   code,
   language,
@@ -80,6 +56,10 @@
   if (!user) {
     throw new UnauthorizedError();
   }
+
+  if(code.replace(/[\n\t\s]/g, "").length < 30)
+  return {message: "minimum number of character is not met",  status: 400 }
+
 
   // why am i getting errors here with where?
   await prisma.snippet.create({
@@ -104,5 +84,4 @@
     return {message: "snippet-created-and-achievement-unlocked",  status: 200 }
   }
   return {message: "snippet-created",  status: 200 }
-};
->>>>>>> 7541bf85
+};