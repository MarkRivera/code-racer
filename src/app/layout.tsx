import Header from "@/components/header";
import "./globals.css";
import type { Metadata } from "next";
import { Inter } from "next/font/google";
import NextTopLoader from "nextjs-toploader";
import { Footer } from "@/components/footer";
import { ThemeProvider } from "@/components/theme-provider";
import { TailwindIndicator } from "@/components/tailwind-indicator";
import { siteConfig } from "@/config/site";

const inter = Inter({ subsets: ["latin"] });

export const metadata: Metadata = {
<<<<<<< HEAD
	title: "Code Racer",
	description: "Accelerating coding skills, competitive thrills!",
	icons: {
		icon: "/static/logo.png",
	},
=======
  title: siteConfig.name,
  description: siteConfig.description,
  icons: {
    icon: "/static/logo.png",
  },
>>>>>>> 89087f6c
};

export default function RootLayout({
	children,
}: {
	children: React.ReactNode;
}) {
	return (
		<html lang="en">
			<body className={inter.className}>
				<NextTopLoader showSpinner={false} />
				<ThemeProvider attribute="class" defaultTheme="system" enableSystem>
					<Header />
					{children}
					<Footer />
					<TailwindIndicator />
				</ThemeProvider>
			</body>
		</html>
	);
}<|MERGE_RESOLUTION|>--- conflicted
+++ resolved
@@ -11,19 +11,11 @@
 const inter = Inter({ subsets: ["latin"] });
 
 export const metadata: Metadata = {
-<<<<<<< HEAD
-	title: "Code Racer",
-	description: "Accelerating coding skills, competitive thrills!",
-	icons: {
-		icon: "/static/logo.png",
-	},
-=======
   title: siteConfig.name,
   description: siteConfig.description,
   icons: {
     icon: "/static/logo.png",
   },
->>>>>>> 89087f6c
 };
 
 export default function RootLayout({
