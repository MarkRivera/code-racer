import React from "react";

import { prisma } from "@/lib/prisma";
import { ResultsTable } from "./results-table";
import { Result } from "@prisma/client";
import { Heading } from "@/components/ui/heading";

interface LeaderboardPageProps {
  searchParams: {
    [key: string]: string | string[] | undefined;
  };
}

export default async function LeaderboardPage({
  searchParams,
}: LeaderboardPageProps) {
  const { page, per_page, sort } = searchParams;

  // Number of records to show per page
  const take = typeof per_page === "string" ? parseInt(per_page) : 5;

  // Number of records to skip
  const skip = typeof page === "string" ? (parseInt(page) - 1) * take : 0;

  // Column and order to sort by
  const [column, order] =
    typeof sort === "string"
      ? (sort.split(".") as [
          keyof Result | undefined,
          "asc" | "desc" | undefined,
        ])
      : [];

  const { results, totalResults } = await prisma.$transaction(async () => {
    const results = await prisma.result.findMany({
      take,
      skip,
      orderBy: {
        [column ?? "takenTime"]: order,
      },
      include: {
        user: true,
      },
    });

    const totalResults = await prisma.result.count();

    return {
      results,
      totalResults,
    };
  });

  const pageCount = totalResults === 0 ? 1 : Math.ceil(totalResults / take);

  return (
<<<<<<< HEAD
    <div className="container max-w-4xl">
      <h1 className="my-4 text-3xl text-foreground">Leaderboard.</h1>
=======
    <div>
      {/* <h1 className="my-4 text-3xl text-foreground">Leaderboard.</h1> */}
      <Heading title="Leaderboard" description="Find your competition" />
>>>>>>> 1470d87e
      <ResultsTable data={results} pageCount={pageCount} />
    </div>
  );
}<|MERGE_RESOLUTION|>--- conflicted
+++ resolved
@@ -54,14 +54,9 @@
   const pageCount = totalResults === 0 ? 1 : Math.ceil(totalResults / take);
 
   return (
-<<<<<<< HEAD
-    <div className="container max-w-4xl">
-      <h1 className="my-4 text-3xl text-foreground">Leaderboard.</h1>
-=======
     <div>
       {/* <h1 className="my-4 text-3xl text-foreground">Leaderboard.</h1> */}
       <Heading title="Leaderboard" description="Find your competition" />
->>>>>>> 1470d87e
       <ResultsTable data={results} pageCount={pageCount} />
     </div>
   );
