--- conflicted
+++ resolved
@@ -1,8 +1,5 @@
-<<<<<<< HEAD
-=======
 import React from "react";
 
->>>>>>> 87661b15
 import { prisma } from "@/lib/prisma";
 import { ResultsTable } from "./results-table";
 import { Result } from "@prisma/client";
