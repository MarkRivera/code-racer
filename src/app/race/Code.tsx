--- conflicted
+++ resolved
@@ -7,22 +7,6 @@
 }
 export default function Code({ code, errors, userInput, textPosition }: CodeProps) {
   return (
-<<<<<<< HEAD
-    <pre className="text-primary mb-4 overflow-auto">
-      {code.split("").map((char, index) => (
-        <span
-          key={index}
-          className={cn({
-            "text-red-500 opacity-100": errors.includes(index),
-            "bg-yellow-200 opacity-80 text-black": textPosition === index,
-            "opacity-100":
-              textPosition !== index && userInput[index] === char,
-            "opacity-50":
-              textPosition !== index && userInput[index] !== char,
-          })}
-        >
-          {char}
-=======
     <>
       <pre className="text-primary mb-4 overflow-auto">
         {code.split("").map((char, index) => (
@@ -49,7 +33,6 @@
       {errors.length > 0 && (
         <span className="text-red-500">
           You must fix all errors before you can finish the race!
->>>>>>> 9bdf9672
         </span>
       )}
     </>
