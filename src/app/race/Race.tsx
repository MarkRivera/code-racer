--- conflicted
+++ resolved
@@ -5,12 +5,7 @@
 import { Button } from "@/components/ui/button";
 import { useRouter } from "next/navigation";
 import { Snippet } from "@prisma/client";
-import {
-  Tooltip,
-  TooltipContent,
-  TooltipProvider,
-  TooltipTrigger,
-} from "@/components/ui/tooltip";
+import { Tooltip, TooltipContent, TooltipProvider, TooltipTrigger } from "@/components/ui/tooltip";
 import { Heading } from "@/components/ui/heading";
 import RaceTracker from "./RaceTracker";
 import Code from "./Code";
@@ -21,18 +16,12 @@
   snippet: Snippet;
 }
 
-function calculateCPM(
-  numberOfCharacters: number,
-  secondsTaken: number,
-): number {
+function calculateCPM(numberOfCharacters: number, secondsTaken: number): number {
   const minutesTaken = secondsTaken / 60;
   return Math.round(numberOfCharacters / minutesTaken);
 }
 
-function calculateAccuracy(
-  numberOfCharacters: number,
-  errorsCount: number,
-): number {
+function calculateAccuracy(numberOfCharacters: number, errorsCount: number): number {
   return 1 - errorsCount / numberOfCharacters;
 }
 
@@ -41,36 +30,6 @@
   const [input, setInput] = useState("");
   const router = useRouter();
   const inputElement = useRef<HTMLInputElement | null>(null);
-<<<<<<< HEAD
-  const code = snippet.code.trimEnd(); // remove trailing "\n"
-  const lines = code.split("\n");
-
-  useEffect(() => {
-    // Focus element
-    if (inputElement.current !== null) {
-      inputElement.current.focus();
-    }
-
-    // Calculate result
-    if (input.length === code.length && input === code && !endTime) {
-      setEndTime(new Date());
-    }
-
-    if (startTime && endTime) {
-      const timeTaken = endTime.getTime() - startTime.getTime();
-
-      // If logged in
-      if (user)
-        saveUserResultAction({
-          timeTaken,
-          // errors: errorTotal,
-          errors: errors.length,
-          cpm: calculateCPM(code.length - 1, timeTaken),
-          accuracy: calculateAccuracy(code.length - 1, errorTotal),
-          snippetId: snippet.id,
-        });
-      router.push(`/result?snippetId=${snippet.id}`);
-=======
   const code = snippet.code.trimEnd();
 
   const currentText = code.substring(0, input.length);
@@ -86,7 +45,7 @@
   async function endRace() {
     if (!startTime) return;
     const endTime = new Date();
-    const timeTaken = (endTime.getTime() - startTime.getTime()) / 1000;
+    const timeTaken = endTime.getTime() - startTime.getTime();
 
     if (user) {
       await saveUserResultAction({
@@ -96,7 +55,6 @@
         accuracy: calculateAccuracy(code.length - 1, errorTotal),
         snippetId: snippet.id,
       });
->>>>>>> 9bdf9672
     }
     router.push(`/result?snippetId=${snippet.id}`);
   }
@@ -126,17 +84,7 @@
       setStartTime(new Date());
     }
 
-    const noopKeys = [
-      "Shift",
-      "Alt",
-      "ArrowUp",
-      "ArrowDown",
-      "ArrowRight",
-      "ArrowLeft",
-      "Control",
-      "Escape",
-      "Meta",
-    ];
+    const noopKeys = ["Shift", "Alt", "ArrowUp", "ArrowDown", "ArrowRight", "ArrowLeft", "Control", "Escape", "Meta"];
 
     if (noopKeys.includes(e.key)) {
       e.preventDefault();
@@ -159,10 +107,7 @@
     let indentLength = 0;
     let newChars = "";
     // indent until the first newline
-    while (
-      indentLength + input.length < code.length &&
-      code[indentLength + input.length] !== "\n"
-    ) {
+    while (indentLength + input.length < code.length && code[indentLength + input.length] !== "\n") {
       indentLength++;
     }
     newChars += " ".repeat(indentLength) + "\n";
@@ -202,16 +147,9 @@
       onClick={focusOnLoad}
       role="none" // eslint fix - will remove the semantic meaning of an element while still exposing it to assistive technology
     >
-      <RaceTracker
-        codeLength={code.length}
-        inputLength={input.length}
-        user={user}
-      />
+      <RaceTracker codeLength={code.length} inputLength={input.length} user={user} />
       <div className="mb-2 md:mb-4">
-        <Heading
-          title="Type this code"
-          description="Start typing to get racing"
-        />
+        <Heading title="Type this code" description="Start typing to get racing" />
       </div>
       <Code code={code} errors={errors} userInput={input} />
       <input
