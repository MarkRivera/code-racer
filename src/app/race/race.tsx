--- conflicted
+++ resolved
@@ -5,7 +5,12 @@
 import { Button } from "@/components/ui/button";
 import { useRouter } from "next/navigation";
 import { Snippet } from "@prisma/client";
-import { Tooltip, TooltipContent, TooltipProvider, TooltipTrigger } from "@/components/ui/tooltip";
+import {
+  Tooltip,
+  TooltipContent,
+  TooltipProvider,
+  TooltipTrigger,
+} from "@/components/ui/tooltip";
 import { Heading } from "@/components/ui/heading";
 import RaceTracker from "./race-tracker";
 import Code from "./code";
@@ -17,35 +22,28 @@
   snippet: Snippet;
 }
 
-<<<<<<< HEAD
-function calculateCPM(numberOfCharacters: number, secondsTaken: number): number {
-=======
 function calculateCPM(
   numberOfCharacters: number,
   secondsTaken: number,
 ): number {
->>>>>>> d5fecc21
   const minutesTaken = secondsTaken / 60;
   return Math.round(numberOfCharacters / minutesTaken);
 }
 
-<<<<<<< HEAD
-function calculateAccuracy(numberOfCharacters: number, errorsCount: number): number {
-  return (1 - errorsCount / numberOfCharacters) * 100;
-=======
 function calculateAccuracy(
   numberOfCharacters: number,
   errorsCount: number,
 ): number {
-  return 1 - errorsCount / numberOfCharacters;
->>>>>>> d5fecc21
+  return (1 - errorsCount / numberOfCharacters) * 100;
 }
 
 export default function Race({ user, snippet }: RaceProps) {
   const [startTime, setStartTime] = useState<Date | null>(null);
   const [input, setInput] = useState("");
   const [shiftKeyPressed, setShiftKeyPressed] = useState(false);
-  const [textIndicatorPosition, setTextIndicatorPosition] = useState<number | number[]>(0);
+  const [textIndicatorPosition, setTextIndicatorPosition] = useState<
+    number | number[]
+  >(0);
   const [submittingResults, setSubmittingResults] = useState(false);
   const [totalErrors, setTotalErrors] = useState(0);
   const router = useRouter();
@@ -111,18 +109,11 @@
     }
   }
 
-<<<<<<< HEAD
-  async function handleKeyboardDownEvent(e: React.KeyboardEvent<HTMLInputElement>) {
-=======
   function handleKeyboardDownEvent(e: React.KeyboardEvent<HTMLInputElement>) {
->>>>>>> d5fecc21
     if (!startTime) {
       setStartTime(new Date());
     }
 
-<<<<<<< HEAD
-    const noopKeys = ["Alt", "ArrowUp", "ArrowDown", "Control", "Escape", "Meta", "CapsLock"];
-=======
     // Unfocus Shift + Tab
     if (e.shiftKey && e.key === "Tab") {
       e.currentTarget.blur();
@@ -139,7 +130,6 @@
       "CapsLock",
       "Shift",
     ];
->>>>>>> d5fecc21
 
     if (noopKeys.includes(e.key)) {
       e.preventDefault();
@@ -168,44 +158,6 @@
     }
   }
 
-<<<<<<< HEAD
-  async function handleKeyboardUpEvent(e: React.KeyboardEvent<HTMLInputElement>) {
-    const noopKeys = [
-      "Alt",
-      "ArrowUp",
-      "ArrowDown",
-      "ArrowLeft",
-      "ArrowRight",
-      "Control",
-      "Escape",
-      "Meta",
-      "CapsLock",
-    ];
-
-    if (noopKeys.includes(e.key)) {
-      e.preventDefault();
-    } else {
-      switch (e.key) {
-        case "Shift":
-          ShiftKey("keyup");
-          break;
-        default:
-          e.preventDefault();
-          break;
-      }
-    }
-  }
-
-  function ShiftKey(typeOfEvent: "keyup" | "keydown") {
-    if (typeOfEvent === "keyup") {
-      setShiftKeyPressed(false);
-    } else {
-      setShiftKeyPressed(true);
-    }
-  }
-
-=======
->>>>>>> d5fecc21
   function ArrowRight() {
     if (textIndicatorPosition === input.length) return;
 
@@ -223,7 +175,10 @@
     if (shiftKeyPressed) {
       setTextIndicatorPosition((prevTextIndicatorPosition) => {
         if (typeof prevTextIndicatorPosition === "number") {
-          const array = [prevTextIndicatorPosition + 1, prevTextIndicatorPosition];
+          const array = [
+            prevTextIndicatorPosition + 1,
+            prevTextIndicatorPosition,
+          ];
           return array;
         } else if (prevTextIndicatorPosition.at(-1) !== input.length) {
           if (prevTextIndicatorPosition.length !== 1) {
@@ -305,7 +260,10 @@
       setInput((prevInput) => prevInput.slice(0, -1));
     }
 
-    if (!Array.isArray(textIndicatorPosition) && textIndicatorPosition < input.length) {
+    if (
+      !Array.isArray(textIndicatorPosition) &&
+      textIndicatorPosition < input.length
+    ) {
       const inputArray = input.split("");
       // Filter out the the character to be deleted based on where the current text
       // indicator is located. Subtract the position by one since we are comparing them
@@ -360,14 +318,10 @@
     let indentLength = 0;
     let newChars = "";
     // indent until the first newline
-<<<<<<< HEAD
-    while (indentLength + input.length < code.length && code[indentLength + input.length] !== "\n") {
-=======
     while (
       indentLength + input.length < code.length &&
       code[indentLength + input.length] !== "\n"
     ) {
->>>>>>> d5fecc21
       indentLength++;
     }
     newChars += " ".repeat(indentLength) + "\n";
@@ -383,7 +337,9 @@
       newChars += " ".repeat(indentLength + 1);
     }
 
-    setInput((prevInput) => (prevInput + newChars).substring(0, code.length - 1));
+    setInput((prevInput) =>
+      (prevInput + newChars).substring(0, code.length - 1),
+    );
 
     setTextIndicatorPosition((prevTextIndicatorPosition) => {
       if (typeof prevTextIndicatorPosition === "number") {
@@ -452,9 +408,16 @@
         onClick={focusOnLoad}
         role="none" // eslint fix - will remove the semantic meaning of an element while still exposing it to assistive technology
       >
-        <RaceTracker codeLength={code.length} inputLength={input.length} user={user} />
+        <RaceTracker
+          codeLength={code.length}
+          inputLength={input.length}
+          user={user}
+        />
         <div className="mb-2 md:mb-4">
-          <Heading title="Type this code" description="Start typing to get racing" />
+          <Heading
+            title="Type this code"
+            description="Start typing to get racing"
+          />
         </div>
         <Code
           code={code}
