"use client";

import React, { useState, useEffect, useRef } from "react";
import type { User } from "next-auth";
import { Button } from "@/components/ui/button";
import { useRouter } from "next/navigation";
import { Snippet } from "@prisma/client";
import {
  Tooltip,
  TooltipContent,
  TooltipProvider,
  TooltipTrigger,
} from "@/components/ui/tooltip";
import { Heading } from "@/components/ui/heading";
import RaceTracker from "./race-tracker";
import Code from "./code";
import { saveUserResultAction } from "../_actions/result";
import RaceDetails from "./_components/race-details";

interface RaceProps {
  user?: User;
  snippet: Snippet;
}

function calculateCPM(
  numberOfCharacters: number,
  secondsTaken: number,
): number {
  const minutesTaken = secondsTaken / 60;
  return Math.round(numberOfCharacters / minutesTaken);
}

function calculateAccuracy(
  numberOfCharacters: number,
  errorsCount: number,
): number {
  return 1 - errorsCount / numberOfCharacters;
}

export default function Race({ user, snippet }: RaceProps) {
  const [startTime, setStartTime] = useState<Date | null>(null);
  const [input, setInput] = useState("");
  const [shiftKeyPressed, setShiftKeyPressed] = useState(false);
  const [textIndicatorPosition, setTextIndicatorPosition] = useState<
    number | number[]
  >(0);
  const [submittingResults, setSubmittingResults] = useState(false);

  const router = useRouter();
  const inputElement = useRef<HTMLInputElement | null>(null);
  const code = snippet.code.trimEnd();

  const currentText = code.substring(0, input.length);
  const errors = input
    .split("")
    .map((char, index) => (char !== currentText[index] ? index : -1))
    .filter((index) => index !== -1);

  const errorTotal = errors.length;

  const isRaceFinished = input === code;

  async function endRace() {
    if (!startTime) return;
    const endTime = new Date();
    const timeTaken = (endTime.getTime() - startTime.getTime()) / 1000;

    if (user) {
      const result = await saveUserResultAction({
        timeTaken,
        errors: errorTotal,
        cpm: calculateCPM(code.length - 1, timeTaken),
        accuracy: calculateAccuracy(code.length - 1, errorTotal),
        snippetId: snippet.id,
      });

      if (!result.data) {
        return router.refresh();
      }

      router.push(`/result?resultId=${result.data.id}`);
    } else {
      router.push(`/result`);
    }

    setSubmittingResults(false);
  }

  // Check if race is finished
  useEffect(() => {
    if (isRaceFinished) {
      endRace();
    }
  }, [input]);

  useEffect(() => {
    const handleRestartKey = (e: KeyboardEvent) => {
      if (e.key === "Escape") {
        handleRestart();
      }
    };
    document.addEventListener("keydown", handleRestartKey);
    return () => {
      document.removeEventListener("keydown", handleRestartKey);
    };
  }, []);

  function focusOnLoad() {
    if (inputElement.current !== null) {
      inputElement.current?.focus();
    }
  }

  function handleKeyboardDownEvent(e: React.KeyboardEvent<HTMLInputElement>) {
    if (!startTime) {
      setStartTime(new Date());
    }

    // Unfocus Shift + Tab
    if (e.shiftKey && e.key === "Tab") {
      e.currentTarget.blur();
      return;
    }

    const noopKeys = [
      "Alt",
      "ArrowUp",
      "ArrowDown",
      "Control",
      "Escape",
      "Meta",
      "CapsLock",
      "Shift",
    ];

    if (noopKeys.includes(e.key)) {
      e.preventDefault();
    } else {
      switch (e.key) {
        case "Backspace":
          Backspace();
          break;
        case "Enter":
          Enter();
          break;
        case "ArrowLeft":
          ArrowLeft();
          break;
        case "ArrowRight":
          ArrowRight();
          break;
        case "Tab":
          e.preventDefault();
          Tab();
          break;
        default:
          Key(e);
          break;
      }
    }
  }

  function ArrowRight() {
    if (textIndicatorPosition === input.length) return;

    if (!shiftKeyPressed) {
      setTextIndicatorPosition((prevTextIndicatorPosition) => {
        if (typeof prevTextIndicatorPosition === "number") {
          return prevTextIndicatorPosition + 1;
        } else {
          const lastValue = prevTextIndicatorPosition.at(-1) as number;
          return lastValue + 1;
        }
      });
    }

    if (shiftKeyPressed) {
      setTextIndicatorPosition((prevTextIndicatorPosition) => {
        if (typeof prevTextIndicatorPosition === "number") {
          const array = [
            prevTextIndicatorPosition + 1,
            prevTextIndicatorPosition,
          ];
          return array;
        } else if (prevTextIndicatorPosition.at(-1) !== input.length) {
          if (prevTextIndicatorPosition.length !== 1) {
            // Since the array's format is in descending order
            // we pop it to get rid of the last value, thus
            // moving the text position forward.
            const array = [...prevTextIndicatorPosition];
            array.pop();
            return array;

            /** Can't find a way to conditionally let it function in
             *  a specific way (right or left).
             */
            // const lastValue = prevTextIndicatorPosition.at(-1) as number;
            // const array = [lastValue + 1, ...prevTextIndicatorPosition];
            // return array;
          } else {
            return prevTextIndicatorPosition[0] + 1;
          }
        } else {
          return prevTextIndicatorPosition;
        }
      });
    }
  }

  function ArrowLeft() {
    if (!shiftKeyPressed) {
      if (textIndicatorPosition !== 0) {
        setTextIndicatorPosition((prevTextIndicatorPosition) => {
          if (typeof prevTextIndicatorPosition === "number") {
            return prevTextIndicatorPosition - 1;
          } else {
            const lastValue = prevTextIndicatorPosition.at(-1) as number;
            return lastValue !== 0 ? lastValue - 1 : lastValue;
          }
        });
      }
    }

    if (shiftKeyPressed) {
      setTextIndicatorPosition((prevTextIndicatorPosition) => {
        if (typeof prevTextIndicatorPosition === "number") {
          // if it's still not an array, then convert it to an
          // array when shift key is being held down. Since
          // this function will be called when the ArrowLeft key is
          // pressed/held down.
          const array = [prevTextIndicatorPosition - 1];
          return array;
        } else if (prevTextIndicatorPosition.at(-1) !== 0) {
          // make a shallow copy of the prevTextIndicatorPosition array.
          const array = [...prevTextIndicatorPosition];
          // Get the last value. Add an "as number" to avoid a typescript error
          // as it is expected to not be undefined everytime.
          const lastValue = prevTextIndicatorPosition.at(-1) as number;
          array.push(lastValue - 1);
          return array;
        } else {
          return prevTextIndicatorPosition;
        }
      });
    }
  }

  function Tab() {
    // setInput(input + "  ");
    setInput((prevInput) => prevInput + "  ");
    setTextIndicatorPosition((prevTextIndicatorPosition) => {
      if (typeof prevTextIndicatorPosition === "number") {
        return prevTextIndicatorPosition + 2;
      } else {
        return prevTextIndicatorPosition;
      }
    });
  }

  function Backspace() {
    if (textIndicatorPosition === input.length) {
      setInput((prevInput) => prevInput.slice(0, -1));
    }

    if (
      !Array.isArray(textIndicatorPosition) &&
      textIndicatorPosition < input.length
    ) {
      const inputArray = input.split("");
      // Filter out the the character to be deleted based on where the current text
      // indicator is located. Subtract the position by one since we are comparing them
      // through an array's index.
      const newArray = inputArray.filter((char, index) => {
        if (index !== textIndicatorPosition - 1) return char;
      });
      setInput(newArray.join(""));
    }

    if (textIndicatorPosition !== 0) {
      if (Array.isArray(textIndicatorPosition)) {
        const inputArray = input.split("");

        // This is a double loop, so open for refactoring.
        const newArray = inputArray.filter((char, index) => {
          for (let i = 0; i < textIndicatorPosition.length; i++) {
            // loop through each position stored in the textIndicatorPosition
            // array, and check if it's equal to any of the index in the inputArray.
            if (textIndicatorPosition[i] === index) {
              return null;
            }
          }
          return char;
        });

        setInput(newArray.join(""));
      }

      setTextIndicatorPosition((prevTextIndicatorPosition) => {
        if (typeof prevTextIndicatorPosition === "number") {
          return prevTextIndicatorPosition - 1;
        } else {
          const lastValue = prevTextIndicatorPosition.at(-1) as number;
          return lastValue;
        }
      });
    }
  }

  function Enter() {
    if (Array.isArray(textIndicatorPosition)) {
      // delete the highlighted text first
      // if the textIndicatorPosition is an array
      Backspace();

      // remove the comment from the return to see
      // it move to a new line
      return;
    }

    let indentLength = 0;
    let newChars = "";
    // indent until the first newline
    while (
      indentLength + input.length < code.length &&
      code[indentLength + input.length] !== "\n"
    ) {
      indentLength++;
    }
    newChars += " ".repeat(indentLength) + "\n";
    // indent all whitespace
    indentLength = 0;
    while (
      indentLength + newChars.length + input.length + 1 < code.length &&
      code[indentLength + newChars.length + input.length + 1] === " "
    ) {
      indentLength++;
    }
    if (indentLength > 0) {
      newChars += " ".repeat(indentLength + 1);
    }

    setInput((prevInput) =>
      (prevInput + newChars).substring(0, code.length - 1),
    );

    setTextIndicatorPosition((prevTextIndicatorPosition) => {
      if (typeof prevTextIndicatorPosition === "number") {
        return prevTextIndicatorPosition + newChars.length;
      } else {
        return prevTextIndicatorPosition;
      }
    });
  }

  function Key(e: React.KeyboardEvent<HTMLInputElement>) {
    if (!Array.isArray(textIndicatorPosition)) {
      if (textIndicatorPosition === input.length) {
        setInput((prevInput) => prevInput + e.key);
      }

      if (textIndicatorPosition < input.length) {
        const inputArray: string[] = [];

        /**
         * Loop through each of the input's total length, then
         * if the current loop we are in is === to the textIndicator's position,
         * insert the pressed key there and also the current character that
         * was originally in that position.
         */
        for (let i = 0; i < input.length; i++) {
          if (i === textIndicatorPosition) {
            inputArray.push(e.key);
            inputArray.push(input[i]);
          } else {
            inputArray.push(input[i]);
          }
        }
        setInput(inputArray.join(""));
      }
    }

    if (Array.isArray(textIndicatorPosition)) {
      Backspace();
      setInput((prevInput) => prevInput + e.key);
    }

    setTextIndicatorPosition((prevTextIndicatorPosition) => {
      if (typeof prevTextIndicatorPosition === "number") {
        return prevTextIndicatorPosition + 1;
      } else {
        return prevTextIndicatorPosition;
      }
    });
  }

  function handleRestart() {
    setStartTime(null);
    setInput("");
    setTextIndicatorPosition(0);
  }

  return (
    <>
      <div
        className="relative flex flex-col w-3/4 gap-2 p-4 rounded-md lg:p-8 bg-accent"
        onClick={focusOnLoad}
        role="none" // eslint fix - will remove the semantic meaning of an element while still exposing it to assistive technology
      >
        <RaceTracker
          codeLength={code.length}
          inputLength={input.length}
          user={user}
        />
        <div className="mb-2 md:mb-4">
          <Heading
            title="Type this code"
            description="Start typing to get racing"
          />
        </div>
        <Code
          code={code}
          errors={errors}
          userInput={input}
          textIndicatorPosition={textIndicatorPosition}
        />
        <input
          type="text"
<<<<<<< HEAD
=======
          // value={input}
          // eslint-disable-next-line
          autoFocus
>>>>>>> dc6083fa
          defaultValue={input}
          ref={inputElement}
          onKeyDown={handleKeyboardDownEvent}
          disabled={isRaceFinished}
          className="absolute inset-y-0 left-0 w-full h-full p-8 rounded-md -z-40 focus:outline outline-blue-500"
          onPaste={(e) => e.preventDefault()}
        />
        <div className="self-start">
          <TooltipProvider>
            <Tooltip>
              <TooltipTrigger asChild>
                <Button variant="outline" onClick={handleRestart}>
                  Restart (ESC)
                </Button>
              </TooltipTrigger>
              <TooltipContent>
                <p>Press Esc to reset</p>
              </TooltipContent>
            </Tooltip>
          </TooltipProvider>
        </div>
      </div>

      <RaceDetails submittingResults={submittingResults} />
    </>
  );
}<|MERGE_RESOLUTION|>--- conflicted
+++ resolved
@@ -425,12 +425,6 @@
         />
         <input
           type="text"
-<<<<<<< HEAD
-=======
-          // value={input}
-          // eslint-disable-next-line
-          autoFocus
->>>>>>> dc6083fa
           defaultValue={input}
           ref={inputElement}
           onKeyDown={handleKeyboardDownEvent}
