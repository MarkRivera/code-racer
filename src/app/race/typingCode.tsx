"use client";

import React, { useState, useEffect, useRef } from "react";
import DisplayedCode from "./displayedCode";
import type { User } from "next-auth";
import { Button } from "@/components/ui/button";
import { saveUserResultAction } from "./actions";
import { useRouter } from "next/navigation";
import RacePositionTracker from "./racePositionTracker";
import { Snippet } from "@prisma/client";
import {
  Tooltip,
  TooltipContent,
  TooltipProvider,
  TooltipTrigger,
} from "@/components/ui/tooltip";

function calculateCPM(
  numberOfCharacters: number,
  secondsTaken: number,
): number {
  const minutesTaken = secondsTaken / 60;
  return Math.round(numberOfCharacters / minutesTaken);
}

function calculateAccuracy(
  numberOfCharacters: number,
  errorsCount: number,
): number {
  return 1 - errorsCount / numberOfCharacters;
}

interface TypingCodeProps {
  user?: User;
  snippet: Snippet;
}

export default function TypingCode({ user, snippet }: TypingCodeProps) {
  const code = snippet.code.trimEnd(); // remove trailing "\n"
  const lines = code.split("\n");
  const [input, setInput] = useState("");
  const [startTime, setStartTime] = useState<Date | null>(null);
  const [endTime, setEndTime] = useState<Date | null>(null);
  const [errors, setErrors] = useState<number[]>([]);
  const [isTyping, setIsTyping] = useState(false);
  const inputElement = useRef<HTMLInputElement | null>(null);
  const [isEnd, setIsEnd] = useState(false);
  const [line, setLine] = useState(1);
  const [counter, setCounter] = useState(1);
  const router = useRouter();

  useEffect(() => {
    if (startTime && endTime) {
      const timeTaken: number =
        (endTime.getTime() - startTime.getTime()) / 1000;

      if (user)
        saveUserResultAction({
          userId: user.id,
          timeTaken,
          errors: errors.length,
          cpm: calculateCPM(code.length, timeTaken),
          accuracy: calculateAccuracy(code.length, errors.length),
          snippetId: snippet.id,
        });
    }

    if (inputElement.current !== null) {
      inputElement.current.focus();
    }

    if (isEnd && endTime && startTime) router.push("/result");
  }, [
    endTime,
    startTime,
    user,
    errors.length,
    isEnd,
    code.length,
    router,
    snippet.id,
  ]);

  const handleChangeEvent = (event: React.ChangeEvent<HTMLInputElement>) => {
    // Set Values
    setInput(event.target.value);
    setCounter(counter + 1);

    // Check Start
    if (!isTyping && event.target.value.length > 0) {
      setStartTime(new Date());
      setIsTyping(true);
    }

    // Check Newline
    const lineLength = lines[line - 1].length;
    if (lineLength === counter) {
      // Build string
      let s = "";
      for (let i = 0; i < line; i++) {
        s += lines[i] + "\n";
      }

      // Check Array Bounds
      if (line < lines.length) {
        // Calculate Indentation
        let indentWhiteSpace = "";
        for (let i = 0; i <= lines[line].length; i++) {
          if (lines[line].charAt(i) == " ") {
            indentWhiteSpace += " ";
          } else {
            break;
          }
        }

        // Rebuild Input
        const whiteSpaceCreatedOnEnter = " ".repeat(s.length - input.length);
        const s1 = input + whiteSpaceCreatedOnEnter + indentWhiteSpace;

        // Set Values
        setInput(s1);
        setLine(line + 1);
        setCounter(indentWhiteSpace.length + 1);
      }
    }

    // Set Errors
    setErrors(() => {
      const currentText: string = code.substring(0, event.target.value.length);
      const newErrors: number[] = Array.from(event.target.value)
        .map((char, index) => (char !== currentText[index] ? index : -1))
        .filter((index) => index !== -1);
      return newErrors;
    });

    // Check End
    if (event.target.value.length === code.length) {
      setEndTime(new Date());
      setIsTyping(false);
      setIsEnd(true);
    }
  };

  const handleKeyboardEvent = (
    event: React.KeyboardEvent<HTMLInputElement>,
  ) => {
    // Check Backspace Key - Disabled
    if (event.key === "Backspace") {
      event.preventDefault();
    }

    // Check Enter Key
    if (event.key === "Enter") {
      // Reset Character Counter
      setCounter(1);

      // Check Start
      if (!isTyping && input.length > 0) {
        setStartTime(new Date());
        setIsTyping(true);
      }

      // Build string
      let s = "";
      for (let i = 0; i < line; i++) {
        s += lines[i] + "\n";
      }

      // Check Array Bounds
      if (line < lines.length) {
        // Calculate Indentation
        let indentWhiteSpace = "";
        for (let i = 0; i <= lines[line].length; i++) {
          if (lines[line].charAt(i) == " ") {
            indentWhiteSpace += " ";
          } else {
            break;
          }
        }

        // Rebuild Input
        let whiteSpaceCreatedOnEnter = "";
        if (s.length - input.length > 0) {
          whiteSpaceCreatedOnEnter = " ".repeat(s.length - input.length);
        }
        const s1 = input + whiteSpaceCreatedOnEnter + indentWhiteSpace;

        // Set Values
        setInput(s1);
        setLine(line + 1);
        setErrors(() => {
          const currentText: string = code.substring(0, s1.length);
          const newErrors: number[] = Array.from(s1)
            .map((char, index) => (char !== currentText[index] ? index : -1))
            .filter((index) => index !== -1);
          return newErrors;
        });
      }

      //Check Last Line
      if (line == lines.length) {
        // Rebuild Input
        const whiteSpaceCreatedOnEnter = " ".repeat(s.length - input.length);
        const s1 = input + whiteSpaceCreatedOnEnter;

        // Set Values
        setInput(s1);
        setLine(line + 1);
        setErrors(() => {
          const currentText: string = code.substring(0, s1.length);
          const newErrors: number[] = Array.from(s1)
            .map((char, index) => (char !== currentText[index] ? index : -1))
            .filter((index) => index !== -1);
          return newErrors;
        });
      }

      // Check End
      if (s.length - 1 === code.length) {
        setEndTime(new Date());
        setIsTyping(false);
        setIsEnd(true);
      }
    }
  };

  const focusOnLoad = () => {
    if (inputElement.current !== null) {
      inputElement.current.focus();
    }
  };

  const handleRestart = () => {
    setInput("");
    setIsTyping(false);
    setStartTime(null);
    setEndTime(null);
    setErrors([]);
    setLine(1);
    setCounter(1);
  };

  useEffect(() => {
    const handleRestartKey = (event: KeyboardEvent) => {
      if (event.key === "Escape") {
        handleRestart();
      }
    };
    document.addEventListener("keydown", handleRestartKey);
  }, []);

  return (
    <div
<<<<<<< HEAD
      className="w-3/4 p-8 bg-accent rounded-md relative"
      onClick={focusOnLoad}
=======
      className="w-3/4 lg:p-8 p-4 bg-accent rounded-md relative"
      onClick={focusOnCode}
>>>>>>> 90d12f30
      role="none" // eslint fix - will remove the semantic meaning of an element while still exposing it to assistive technology
    >
      <RacePositionTracker
        inputLength={input.length - errors.length}
        actualSnippetLength={code.length}
        user={user}
      />
      <h1 className="text-2xl font-bold mb-4">Type this code:</h1>
      <DisplayedCode code={code} errors={errors} userInput={input} />
      <input
        type="text"
        value={input}
        ref={inputElement}
        onChange={handleChangeEvent}
        onKeyDown={handleKeyboardEvent}
        disabled={endTime !== null}
        className="w-full h-full absolute p-8 inset-y-0 left-0 -z-40 focus:outline outline-blue-500 rounded-md"
      />
      <TooltipProvider>
        <Tooltip>
          <TooltipTrigger asChild>
            <Button onClick={handleRestart}>Restart</Button>
          </TooltipTrigger>
          <TooltipContent>
            <p>Press Esc to reset quickly</p>
          </TooltipContent>
        </Tooltip>
      </TooltipProvider>
    </div>
  );
}<|MERGE_RESOLUTION|>--- conflicted
+++ resolved
@@ -251,13 +251,8 @@
 
   return (
     <div
-<<<<<<< HEAD
-      className="w-3/4 p-8 bg-accent rounded-md relative"
-      onClick={focusOnLoad}
-=======
       className="w-3/4 lg:p-8 p-4 bg-accent rounded-md relative"
       onClick={focusOnCode}
->>>>>>> 90d12f30
       role="none" // eslint fix - will remove the semantic meaning of an element while still exposing it to assistive technology
     >
       <RacePositionTracker
