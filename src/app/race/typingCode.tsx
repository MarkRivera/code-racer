--- conflicted
+++ resolved
@@ -4,11 +4,7 @@
 import DisplayedCode from "./displayedCode";
 import type { User } from "next-auth";
 import { Button } from "@/components/ui/button";
-<<<<<<< HEAD
 import { saveUserResultAction } from "./actions";
-=======
-import { saveUserResult } from "./actions";
->>>>>>> b1bca453
 import { useRouter } from "next/navigation";
 import RacePositionTracker from "./racePositionTracker";
 
