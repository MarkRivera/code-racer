--- conflicted
+++ resolved
@@ -256,13 +256,8 @@
 
   return (
     <div
-<<<<<<< HEAD
-      className="relative w-3/4 p-4 rounded-md lg:p-8 bg-accent"
-      onClick={focusOnCode}
-=======
       className=" w-full md:w-3/4 lg:p-8 p-4 bg-accent rounded-md relative"
       onClick={focusOnLoad}
->>>>>>> 2b8f5634
       role="none" // eslint fix - will remove the semantic meaning of an element while still exposing it to assistive technology
     >
       <RacePositionTracker
@@ -270,14 +265,11 @@
         actualSnippetLength={code.length}
         user={user}
       />
-<<<<<<< HEAD
-      <h1 className="mb-4 text-2xl font-bold">Type this code:</h1>
-=======
+
       {/* <h1 className="text-2xl font-bold mb-4">Type this code:</h1> */}
       <div className="mb-2 md:mb-4">
       <Heading title="Type this code" description="Start typing to get racing"/>
       </div>
->>>>>>> 2b8f5634
       <DisplayedCode code={code} errors={errors} userInput={input} />
       <input
         type="text"
