"use client";

import React, { useState, useEffect, useRef } from "react";
import DisplayedCode from "./displayedCode";
import type { User } from "next-auth";
import { Button } from "@/components/ui/button";
import { saveUserResultAction } from "./actions";
import { useRouter } from "next/navigation";
import RacePositionTracker from "./racePositionTracker";
import { Snippet } from "@prisma/client";
import {
  Tooltip,
  TooltipContent,
  TooltipProvider,
  TooltipTrigger,
} from "@/components/ui/tooltip";

function calculateCPM(
  numberOfCharacters: number,
  secondsTaken: number,
): number {
  const minutesTaken = secondsTaken / 60;
  return Math.round(numberOfCharacters / minutesTaken);
}

function calculateAccuracy(
  numberOfCharacters: number,
  errorsCount: number,
): number {
  return 1 - errorsCount / numberOfCharacters;
}

interface TypingCodeProps {
  user?: User;
  snippet: Snippet;
}

export default function TypingCode({ user, snippet }: TypingCodeProps) {
  const code = snippet.code.trimEnd(); // remove trailing "\n"
  const lines = code.split("\n");
  const [input, setInput] = useState("");
  const [startTime, setStartTime] = useState<Date | null>(null);
  const [endTime, setEndTime] = useState<Date | null>(null);
  const [errors, setErrors] = useState<number[]>([]);
  const [isTyping, setIsTyping] = useState(false);
  const inputElement = useRef<HTMLInputElement | null>(null);
  const [isEnd, setIsEnd] = useState(false);
  const [line, setLine] = useState(1);
  const [counter, setCounter] = useState(1);
  const router = useRouter();

  useEffect(() => {
    if (startTime && endTime) {
      const timeTaken: number =
        (endTime.getTime() - startTime.getTime()) / 1000;

      if (user)
        saveUserResultAction({
          userId: user.id,
          timeTaken,
          errors: errors.length,
          cpm: calculateCPM(code.length, timeTaken),
          accuracy: calculateAccuracy(code.length, errors.length),
          snippetId: snippet.id,
        });
    }

    if (inputElement.current !== null) {
      inputElement.current.focus();
    }

    if (isEnd && endTime && startTime) router.push("/result");
<<<<<<< HEAD
  }, [endTime, startTime, user, errors.length, isEnd, router, code.length, snippet.id]);
=======
  }, [
    endTime,
    startTime,
    user,
    errors.length,
    isEnd,
    code.length,
    router,
    snippet.id,
  ]);
>>>>>>> 1470d87e

  const handleChangeEvent = (event: React.ChangeEvent<HTMLInputElement>) => {
    // Set Values
    setInput(event.target.value);
    setCounter(counter + 1);

    // Check Start
    if (!isTyping && event.target.value.length > 0) {
      setStartTime(new Date());
      setIsTyping(true);
    }

    // Check Newline
    const lineLength = lines[line - 1].length;
    if (lineLength === counter) {
      // Build string
      let s = "";
      for (let i = 0; i < line; i++) {
        s += lines[i] + "\n";
      }

      // Check Array Bounds
      if (line < lines.length) {
        // Calculate Indentation
        let indentWhiteSpace = "";
        for (let i = 0; i <= lines[line].length; i++) {
          if (lines[line].charAt(i) == " ") {
            indentWhiteSpace += " ";
          } else {
            break;
          }
        }

        // Rebuild Input
        let whiteSpaceCreatedOnEnter = "";
        if (s.length - input.length > 0) {
          whiteSpaceCreatedOnEnter = " ".repeat(s.length - input.length);
        }
        const s1 = input + whiteSpaceCreatedOnEnter + indentWhiteSpace;

        // Set Values
        setInput(s1);
        setLine(line + 1);
        setCounter(indentWhiteSpace.length + 1);
      }
    }

    // Set Errors
    setErrors(() => {
      const currentText: string = code.substring(0, event.target.value.length);
      const newErrors: number[] = Array.from(event.target.value)
        .map((char, index) => (char !== currentText[index] ? index : -1))
        .filter((index) => index !== -1);
      return newErrors;
    });

    // Check End
    if (event.target.value.length === code.length) {
      setEndTime(new Date());
      setIsTyping(false);
      setIsEnd(true);
    }
  };

  const handleKeyboardEvent = (
    event: React.KeyboardEvent<HTMLInputElement>,
  ) => {
    // Check Backspace Key - Disabled
    if (event.key === "Backspace") {
      event.preventDefault();
    }

    // Check Enter Key
    if (event.key === "Enter") {
      // Reset Character Counter
      setCounter(1);

      // Check Start
      if (!isTyping && input.length > 0) {
        setStartTime(new Date());
        setIsTyping(true);
      }

      // Build string
      let s = "";
      for (let i = 0; i < line; i++) {
        s += lines[i] + "\n";
      }

      // Check Array Bounds
      if (line < lines.length) {
        // Calculate Indentation
        let indentWhiteSpace = "";
        for (let i = 0; i <= lines[line].length; i++) {
          if (lines[line].charAt(i) == " ") {
            indentWhiteSpace += " ";
          } else {
            break;
          }
        }

        // Rebuild Input
        let whiteSpaceCreatedOnEnter = "";
        if (s.length - input.length > 0) {
          whiteSpaceCreatedOnEnter = " ".repeat(s.length - input.length);
        }
        const s1 = input + whiteSpaceCreatedOnEnter + indentWhiteSpace;

        // Set Values
        setInput(s1);
        setLine(line + 1);
        setErrors(() => {
          const currentText: string = code.substring(0, s1.length);
          const newErrors: number[] = Array.from(s1)
            .map((char, index) => (char !== currentText[index] ? index : -1))
            .filter((index) => index !== -1);
          return newErrors;
        });
      }

      //Check Last Line
      if (line == lines.length) {
        // Rebuild Input
        const whiteSpaceCreatedOnEnter = " ".repeat(s.length - input.length);
        const s1 = input + whiteSpaceCreatedOnEnter;

        // Set Values
        setInput(s1);
        setLine(line + 1);
        setErrors(() => {
          const currentText: string = code.substring(0, s1.length);
          const newErrors: number[] = Array.from(s1)
            .map((char, index) => (char !== currentText[index] ? index : -1))
            .filter((index) => index !== -1);
          return newErrors;
        });
      }

      // Check End
      if (s.length - 1 === code.length) {
        setEndTime(new Date());
        setIsTyping(false);
        setIsEnd(true);
      }
    }
  };

  const focusOnLoad = () => {
    if (inputElement.current !== null) {
      inputElement.current.focus();
    }
  };

  const handleRestart = () => {
    setInput("");
    setIsTyping(false);
    setStartTime(null);
    setEndTime(null);
    setErrors([]);
    setLine(1);
    setCounter(1);
  };

  useEffect(() => {
    const handleRestartKey = (event: KeyboardEvent) => {
      if (event.key === "Escape") {
        handleRestart();
      }
    };
    document.addEventListener("keydown", handleRestartKey);
  }, []);

  return (
    <div
      className="w-3/4 lg:p-8 p-4 bg-accent rounded-md relative"
      onClick={focusOnLoad}
      role="none" // eslint fix - will remove the semantic meaning of an element while still exposing it to assistive technology
    >
      <RacePositionTracker
        inputLength={input.length - errors.length}
        actualSnippetLength={code.length}
        user={user}
      />
      <h1 className="text-2xl font-bold mb-4">Type this code:</h1>
      <DisplayedCode code={code} errors={errors} userInput={input} />
      <input
        type="text"
        value={input}
        ref={inputElement}
        onChange={handleChangeEvent}
        onKeyDown={handleKeyboardEvent}
        disabled={endTime !== null}
        className="w-full h-full absolute p-8 inset-y-0 left-0 -z-40 focus:outline outline-blue-500 rounded-md"
        onPaste={(e) => e.preventDefault()}
      />
      <TooltipProvider>
        <Tooltip>
          <TooltipTrigger asChild>
            <Button onClick={handleRestart}>Restart</Button>
          </TooltipTrigger>
          <TooltipContent>
            <p>Press Esc to reset quickly</p>
          </TooltipContent>
          <br />
          <br />
        </Tooltip>
      </TooltipProvider>
    </div>
  );
}<|MERGE_RESOLUTION|>--- conflicted
+++ resolved
@@ -70,9 +70,6 @@
     }
 
     if (isEnd && endTime && startTime) router.push("/result");
-<<<<<<< HEAD
-  }, [endTime, startTime, user, errors.length, isEnd, router, code.length, snippet.id]);
-=======
   }, [
     endTime,
     startTime,
@@ -83,7 +80,6 @@
     router,
     snippet.id,
   ]);
->>>>>>> 1470d87e
 
   const handleChangeEvent = (event: React.ChangeEvent<HTMLInputElement>) => {
     // Set Values
