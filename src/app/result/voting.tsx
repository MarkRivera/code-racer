--- conflicted
+++ resolved
@@ -33,29 +33,7 @@
           disabled={isPending}
           onClick={() => {
             startTransition(async () => {
-<<<<<<< HEAD
               if (userId) {
-                try {
-                  if (usersVote?.type === "UP") {
-                    await deleteVoteAction({
-                      userId,
-                      snippetId,
-                    });
-                  } else {
-                    await upvoteSnippetAction({
-                      userId,
-                      snippetId,
-                    });
-                    toast({
-                      title: "Success.",
-                      description:
-                        "Thanks for your feedback! We will consider it.",
-                      variant: "default",
-                    });
-                  }
-                } catch (err) {
-                  catchError(err);
-=======
               try {
                 if (usersVote?.type === "UP") {
                   await deleteVoteAction({ snippetId });
@@ -67,9 +45,11 @@
                       "Thanks for your feedback! We will consider it.",
                     variant: "default",
                   });
->>>>>>> b551cfd9
                 }
-              } else {
+              } catch (err) {
+                catchError(err);
+              }
+             } else {
                 toast({
                   title: "Warning",
                   description: "You should sign in first to vote.",
@@ -91,23 +71,7 @@
           disabled={isPending}
           onClick={() => {
             startTransition(async () => {
-<<<<<<< HEAD
               if (userId) {
-                try {
-                  if (usersVote?.type === "DOWN") {
-                    await deleteVoteAction({
-                      userId,
-                      snippetId,
-                    });
-                  } else {
-                    await downvoteSnippetAction({
-                      userId,
-                      snippetId,
-                    });
-                    toast({
-                      title: "Success.",
-                      description:
-=======
               try {
                 if (usersVote?.type === "DOWN") {
                   await deleteVoteAction({
@@ -120,7 +84,6 @@
                   toast({
                     title: "Success.",
                     description:
->>>>>>> b551cfd9
                       "Thanks for your feedback! We will consider it.",
                       variant: "default",
                     });
