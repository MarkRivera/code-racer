--- conflicted
+++ resolved
@@ -1,6 +1,5 @@
 "use client";
 
-<<<<<<< HEAD
 import { Icons } from "@/components/icons";
 import { Button } from "@/components/ui/button";
 import {
@@ -10,13 +9,10 @@
   DropdownMenuSeparator,
   DropdownMenuTrigger,
 } from "@/components/ui/dropdown-menu";
-import { signOut, useSession } from "next-auth/react";
+import { SessionProvider, signOut, useSession } from "next-auth/react";
 import Image from "next/image";
 import Link from "next/link";
 import { useState } from "react";
-=======
-import { SessionProvider } from "next-auth/react";
->>>>>>> 63dda2fa
 import { ModeToggle } from "./mode-toggle";
 import { siteConfig } from "@/config/site";
 import { MobileNav } from "./mobile-nav";
