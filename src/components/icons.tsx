--- conflicted
+++ resolved
@@ -10,15 +10,12 @@
   ImageIcon,
   Laptop,
   LineChart,
-<<<<<<< HEAD
-  Info,
-=======
   LogOut,
   RefreshCcwIcon,
   Settings,
   User2,
+  Info,
   type Icon as LucideIcon,
->>>>>>> c1251d03
 } from "lucide-react";
 
 import Image from "next/image";
@@ -51,10 +48,7 @@
   lineChart: LineChart,
   mobileNavOpen: ChevronDownSquareIcon,
   mobileNavClosed: ChevronLeftSquareIcon,
-<<<<<<< HEAD
-  info: Info,
-=======
   refresh: RefreshCcwIcon,
   picture: ImageIcon,
->>>>>>> c1251d03
+  info: Info
 };