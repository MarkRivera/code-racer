--- conflicted
+++ resolved
@@ -7,23 +7,15 @@
   ChevronRight,
   ChevronsLeft,
   ChevronsRight,
-<<<<<<< HEAD
-  Laptop,
-  LineChart,
-  LogOut,
-  Settings,
-  Trophy,
-  User2,
-=======
   ImageIcon,
+  Info,
   Laptop,
   LineChart,
   LogOut,
   RefreshCcwIcon,
   Settings,
+  Trophy,
   User2,
-  Info,
->>>>>>> 536b52d4
   type Icon as LucideIcon,
 } from "lucide-react";
 
@@ -57,11 +49,8 @@
   lineChart: LineChart,
   mobileNavOpen: ChevronDownSquareIcon,
   mobileNavClosed: ChevronLeftSquareIcon,
-<<<<<<< HEAD
   trophy: Trophy,
-=======
   refresh: RefreshCcwIcon,
   picture: ImageIcon,
-  info: Info
->>>>>>> 536b52d4
+  info: Info,
 };