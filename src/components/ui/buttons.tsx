--- conflicted
+++ resolved
@@ -1,9 +1,5 @@
 "use client";
-<<<<<<< HEAD
-
 import React from "react";
-=======
->>>>>>> 87661b15
 import { signIn, signOut } from "next-auth/react";
 import { Icons } from "../icons";
 import { Button } from "./button";
@@ -23,12 +19,7 @@
 };
 
 export const LogoutButton = () => {
-<<<<<<< HEAD
-  return (
-    <Button onClick={() => signOut()}>
-      Sign Out
-    </Button>
-  );
+  return <Button onClick={() => signOut()}>Sign Out</Button>;
 };
 
 const CloseButton = React.forwardRef<HTMLButtonElement, React.ButtonHTMLAttributes<HTMLButtonElement>>(
@@ -52,8 +43,4 @@
 
 CloseButton.displayName = "CloseButton";
 
-export { CloseButton }
-=======
-  return <Button onClick={() => signOut()}>Sign Out</Button>;
-};
->>>>>>> 87661b15
+export { CloseButton }